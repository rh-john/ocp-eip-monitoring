--- conflicted
+++ resolved
@@ -34,8 +34,6 @@
         
         # Use PROJECT_ROOT from sourced common.sh
         local project_root="$PROJECT_ROOT"
-<<<<<<< HEAD
-=======
         
         # Check if CRD deletion is enabled
         if [[ "$DELETE_CRDS" == "true" ]]; then
@@ -43,7 +41,6 @@
         else
             log_info "CRD deletion disabled (DELETE_CRDS=false)"
         fi
->>>>>>> d508ccb3
         
         # Use --remove-monitoring all if testing both, otherwise use specific type
         if [[ "$MONITORING_TYPE" == "all" ]]; then
