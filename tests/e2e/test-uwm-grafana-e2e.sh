#!/bin/bash
#
# E2E Test for UWM Monitoring with Grafana Dashboards
# Tests the complete lifecycle: UWM deployment, Grafana deployment, dashboard installation, and verification
# Can be run as part of CI/CD pipeline or manually
#

set -euo pipefail

# Source common functions from deploy scripts
SCRIPT_DIR="$(cd "$(dirname "${BASH_SOURCE[0]}")" && pwd)"
PROJECT_ROOT="$(dirname "$(dirname "$SCRIPT_DIR")")"
source "${PROJECT_ROOT}/scripts/lib/common.sh"

NAMESPACE="${NAMESPACE:-eip-monitoring}"
CLEANUP="${CLEANUP:-true}"  # Set to false to keep resources after test
TIMEOUT="${TIMEOUT:-120}"  # Timeout in seconds for resource readiness (default: 2 minutes)
UWM_NAMESPACE="openshift-user-workload-monitoring"

# E2E-specific logging function
log_test() { echo -e "\n${BLUE}[E2E TEST]${NC} $1"; }

# Track test results
TESTS_PASSED=0
TESTS_FAILED=0
TESTS_WARNED=0
EXIT_CODE=0

# Cleanup function
cleanup() {
    if [[ "$CLEANUP" == "true" ]]; then
        log_info "Cleaning up test resources..."
        
        # Use PROJECT_ROOT from sourced common.sh
        local project_root="$PROJECT_ROOT"
        
        log_info "Removing Grafana resources..."
<<<<<<< HEAD
        # Use deploy-grafana.sh --all for comprehensive cleanup (includes RBAC, operator, and CRDs)
=======
        # Use deploy-grafana.sh --all for comprehensive cleanup (includes RBAC and operator)
        # Note: Grafana CRDs are cluster-wide and not deleted (they're managed by the operator)
>>>>>>> d508ccb3
        if [[ -f "${project_root}/scripts/deploy-grafana.sh" ]]; then
            "${project_root}/scripts/deploy-grafana.sh" --all --monitoring-type uwm -n "$NAMESPACE" 2>&1 | grep -v "^$" || true
        else
            # Fallback to manual cleanup if script not found
            log_warn "deploy-grafana.sh not found, using manual cleanup"
            oc delete grafanadashboard -n "$NAMESPACE" --all 2>/dev/null || true
            oc delete grafanadatasource -n "$NAMESPACE" --all 2>/dev/null || true
            oc delete grafana -n "$NAMESPACE" --all 2>/dev/null || true
        fi
        
        log_info "Removing UWM monitoring..."
        "${project_root}/scripts/deploy-monitoring.sh" --remove-monitoring uwm || true
    else
        log_info "Skipping cleanup (CLEANUP=false)"
    fi
}

# Trap to ensure cleanup on exit
trap cleanup EXIT

# Note: wait_for_resource() and wait_for_pods() are now sourced from scripts/lib/common.sh

# Test UWM monitoring deployment
test_uwm_deployment() {
    log_test "Testing UWM Monitoring Deployment"
    echo "━━━━━━━━━━━━━━━━━━━━━━━━━━━━━━━━━━━━━━━━━━"
    
    # Use PROJECT_ROOT from sourced common.sh
    local project_root="$PROJECT_ROOT"
    
    # Step 1: Deploy UWM monitoring
    log_test "Step 1: Deploying UWM monitoring..."
    if "${project_root}/scripts/deploy-monitoring.sh" --monitoring-type uwm; then
        log_success "UWM monitoring deployment initiated"
        ((TESTS_PASSED++)) || true
    else
        log_error "UWM monitoring deployment failed"
        ((TESTS_FAILED++)) || true
        EXIT_CODE=1
        return 1
    fi
    
    # Step 2: Wait for UWM Prometheus pods
    log_test "Step 2: Waiting for UWM Prometheus pods..."
    if wait_for_pods "$UWM_NAMESPACE" "app.kubernetes.io/name=prometheus" 1 120; then
        ((TESTS_PASSED++)) || true
    else
        ((TESTS_FAILED++)) || true
        EXIT_CODE=1
    fi
    
    # Step 3: Verify ServiceMonitor exists
    log_test "Step 3: Verifying ServiceMonitor..."
    if oc get servicemonitor eip-monitor-uwm -n "$NAMESPACE" &>/dev/null; then
        log_success "ServiceMonitor 'eip-monitor-uwm' exists"
        ((TESTS_PASSED++)) || true
    else
        log_error "ServiceMonitor 'eip-monitor-uwm' not found"
        ((TESTS_FAILED++)) || true
        EXIT_CODE=1
    fi
    
    # Step 4: Verify PrometheusRule exists
    log_test "Step 4: Verifying PrometheusRule..."
    if oc get prometheusrule eip-monitor-alerts-uwm -n "$NAMESPACE" &>/dev/null; then
        log_success "PrometheusRule 'eip-monitor-alerts-uwm' exists"
        ((TESTS_PASSED++)) || true
    else
        log_error "PrometheusRule 'eip-monitor-alerts-uwm' not found"
        ((TESTS_FAILED++)) || true
        EXIT_CODE=1
    fi
    
    # Step 5: Verify NetworkPolicy
    log_test "Step 5: Verifying NetworkPolicy..."
    if oc get networkpolicy eip-monitor-combined -n "$NAMESPACE" &>/dev/null; then
        log_success "Combined NetworkPolicy exists"
        ((TESTS_PASSED++)) || true
    else
        log_error "Combined NetworkPolicy not found"
        ((TESTS_FAILED++)) || true
        EXIT_CODE=1
    fi
    
    # Step 6: Verify namespace label
    log_test "Step 6: Verifying namespace label..."
    local namespace_label=$(oc get namespace "$NAMESPACE" -o jsonpath='{.metadata.labels.openshift\.io/user-monitoring}' 2>/dev/null || echo "")
    if [[ "$namespace_label" == "true" ]] || [[ -z "$namespace_label" ]]; then
        log_success "Namespace is properly labeled for UWM"
        ((TESTS_PASSED++)) || true
    else
        log_error "Namespace label incorrect: $namespace_label"
        ((TESTS_FAILED++)) || true
        EXIT_CODE=1
    fi
    
    # Step 7: Verify metrics are being scraped
    log_test "Step 7: Verifying metrics are being scraped..."
    local prom_pod=$(oc get pods -n "$UWM_NAMESPACE" -l app.kubernetes.io/name=prometheus -o jsonpath='{.items[0].metadata.name}' 2>/dev/null || echo "")
    if [[ -n "$prom_pod" ]]; then
        # Wait a bit for scraping to start
        sleep 30
        
        # Query Prometheus for eip_ metrics
        local metrics_count=$(oc exec -n "$UWM_NAMESPACE" "$prom_pod" -- wget -qO- 'http://localhost:9090/api/v1/query?query=count({__name__=~"eip_.*"})' 2>/dev/null | \
            python3 -c "import sys, json; data = json.load(sys.stdin); print(data.get('data', {}).get('result', [{}])[0].get('value', [0, '0'])[1])" 2>/dev/null || echo "0")
        
        if [[ "$metrics_count" != "0" ]] && [[ -n "$metrics_count" ]]; then
            log_success "Found $metrics_count eip_* metrics in UWM Prometheus"
            ((TESTS_PASSED++)) || true
        else
            log_warn "No eip_* metrics found yet (may still be initializing)"
            ((TESTS_WARNED++)) || true
        fi
    else
        log_error "UWM Prometheus pod not found"
        ((TESTS_FAILED++)) || true
        EXIT_CODE=1
    fi
}

# Test Grafana deployment
test_grafana_deployment() {
    log_test "Testing Grafana Deployment"
    echo "━━━━━━━━━━━━━━━━━━━━━━━━━━━━━━━━━━━━━━━━━━"
    
    # Use PROJECT_ROOT from sourced common.sh
    local project_root="$PROJECT_ROOT"
    
    # Step 1: Deploy Grafana
    log_test "Step 1: Deploying Grafana with UWM datasource..."
    if "${project_root}/scripts/deploy-grafana.sh" --monitoring-type uwm --namespace "$NAMESPACE"; then
        log_success "Grafana deployment initiated"
        ((TESTS_PASSED++)) || true
    else
        log_error "Grafana deployment failed"
        ((TESTS_FAILED++)) || true
        EXIT_CODE=1
        return 1
    fi
    
    # Step 2: Wait for Grafana operator CSV
    log_test "Step 2: Waiting for Grafana Operator..."
    
    # Check if Grafana operator subscription exists
    local subscription_exists=false
    if oc get subscription -n openshift-operators -o json 2>/dev/null | python3 -c "import sys, json; data = json.load(sys.stdin); items = [item for item in data.get('items', []) if 'grafana' in item.get('metadata', {}).get('name', '').lower()]; sys.exit(0 if items else 1)" 2>/dev/null; then
        subscription_exists=true
        log_info "Grafana Operator subscription found"
    fi
    
    # Also check namespace-scoped installation
    if oc get subscription -n "$NAMESPACE" -o json 2>/dev/null | python3 -c "import sys, json; data = json.load(sys.stdin); items = [item for item in data.get('items', []) if 'grafana' in item.get('metadata', {}).get('name', '').lower()]; sys.exit(0 if items else 1)" 2>/dev/null; then
        subscription_exists=true
        log_info "Grafana Operator subscription found in namespace $NAMESPACE"
    fi
    
    # Check if CRD exists (operator may be installed but CSV not ready)
    if oc get crd grafanas.integreatly.org &>/dev/null; then
        log_info "Grafana Operator CRD found - operator is available"
        subscription_exists=true
    fi
    
    # If no subscription, check if operator is already installed via CSV
    local csv_phase=""
    local max_wait=180
    local waited=0
    
    while [[ $waited -lt $max_wait ]]; do
        # Check for Grafana operator CSV in openshift-operators (cluster-scoped)
        csv_phase=$(oc get csv -n openshift-operators -o json 2>/dev/null | \
            python3 -c "import sys, json; data = json.load(sys.stdin); items = [item for item in data.get('items', []) if 'grafana' in item.get('metadata', {}).get('name', '').lower()]; print(items[0].get('status', {}).get('phase', '') if items else '')" 2>/dev/null || echo "")
        
        # If not found cluster-scoped, check namespace-scoped
        if [[ -z "$csv_phase" ]]; then
            csv_phase=$(oc get csv -n "$NAMESPACE" -o json 2>/dev/null | \
                python3 -c "import sys, json; data = json.load(sys.stdin); items = [item for item in data.get('items', []) if 'grafana' in item.get('metadata', {}).get('name', '').lower()]; print(items[0].get('status', {}).get('phase', '') if items else '')" 2>/dev/null || echo "")
        fi
        
        if [[ "$csv_phase" == "Succeeded" ]]; then
            log_success "Grafana Operator is ready (CSV phase: Succeeded)"
            ((TESTS_PASSED++)) || true
            break
        elif [[ -n "$csv_phase" ]]; then
            # Operator exists but not ready yet
            if [[ $((waited % 30)) -eq 0 ]]; then
                log_info "Grafana Operator CSV phase: $csv_phase (waiting...)"
            fi
        elif [[ "$subscription_exists" == "false" ]] && [[ $waited -ge 30 ]]; then
            # No subscription and no CSV after 30s - operator may not be installed
            log_warn "Grafana Operator subscription not found"
            log_info "The deploy-grafana.sh script should install the operator automatically"
            log_info "If operator installation failed, check: oc get subscription -n openshift-operators"
            log_info "Or check namespace-scoped: oc get subscription -n $NAMESPACE"
            # Continue anyway - CRD check will handle it
            break
        fi
        
        sleep 5
        waited=$((waited + 5))
    done
    
    if [[ "$csv_phase" != "Succeeded" ]] && [[ $waited -ge $max_wait ]]; then
        log_warn "Grafana Operator may not be fully ready yet (waited ${max_wait}s)"
        if [[ -n "$csv_phase" ]]; then
            log_warn "CSV phase: $csv_phase"
        else
            log_warn "No Grafana Operator CSV found"
            if oc get crd grafanas.integreatly.org &>/dev/null; then
                log_info "However, Grafana CRD exists - operator may be functional"
            fi
        fi
        log_info "This may be non-critical if Grafana instance can still be created"
        ((TESTS_WARNED++)) || true
    fi
    
    # Step 3: Verify Grafana instance exists first
    log_test "Step 3: Verifying Grafana instance exists..."
    if ! oc get grafana -n "$NAMESPACE" &>/dev/null; then
        log_error "Grafana instance not found"
        log_info "The deploy-grafana.sh script should create a Grafana instance"
        log_info "Check if grafana-instance.yaml exists and was applied"
        log_info "Current Grafana resources:"
        oc get grafana,grafanadatasource,grafanadashboard -n "$NAMESPACE" 2>&1 || true
        ((TESTS_FAILED++)) || true
        EXIT_CODE=1
        return 1
    else
        log_success "Grafana instance exists"
        ((TESTS_PASSED++)) || true
    fi
    
    # Step 4: Wait for Grafana instance pod
    log_test "Step 4: Waiting for Grafana instance pod..."
<<<<<<< HEAD
    # Grafana Operator creates a Deployment for the Grafana instance
    # The deployment name is typically based on the instance name: eip-monitoring-grafana-deployment
    # Try multiple approaches: deployment selector, common labels, then name pattern
    local grafana_timeout=120  # 2 minutes for Grafana pod to start
    
    # First try: use deployment name pattern (most reliable for Grafana Operator)
    log_info "Checking for Grafana deployment pods..."
    local waited=0
    local grafana_pod_found=false
    while [[ $waited -lt $grafana_timeout ]]; do
        # Check for pods from the Grafana deployment (deployment name pattern)
        local grafana_pod=$(oc get pods -n "$NAMESPACE" -o jsonpath='{.items[*].metadata.name}' 2>/dev/null | tr ' ' '\n' | grep -E "grafana.*deployment" | grep -v operator | head -1 || echo "")
        if [[ -n "$grafana_pod" ]]; then
            local pod_phase=$(oc get pod "$grafana_pod" -n "$NAMESPACE" -o jsonpath='{.status.phase}' 2>/dev/null || echo "")
            if [[ "$pod_phase" == "Running" ]]; then
                grafana_pod_found=true
                log_success "Found Grafana pod: $grafana_pod"
                break
            fi
=======
    # Use common function to find Grafana pod (wait for running pod)
    local grafana_timeout=120  # 2 minutes for Grafana pod to start
    local grafana_pod=""
    local waited=0
    
    while [[ $waited -lt $grafana_timeout ]]; do
        grafana_pod=$(find_grafana_pod "$NAMESPACE" "true")  # Only return running pods
        if [[ -n "$grafana_pod" ]]; then
            log_success "Found Grafana pod: $grafana_pod"
            break
>>>>>>> d508ccb3
        fi
        sleep 5
        waited=$((waited + 5))
        if [[ $((waited % 30)) -eq 0 ]]; then
            log_info "Still waiting for Grafana pod... (${waited}s)"
        fi
    done
    
<<<<<<< HEAD
    if [[ "$grafana_pod_found" == "true" ]]; then
=======
    if [[ -n "$grafana_pod" ]]; then
>>>>>>> d508ccb3
        ((TESTS_PASSED++)) || true
    elif wait_for_pods "$NAMESPACE" "app.kubernetes.io/managed-by=grafana-operator" 1 "$grafana_timeout"; then
        ((TESTS_PASSED++)) || true
    elif wait_for_pods "$NAMESPACE" "app.kubernetes.io/name=grafana" 1 "$grafana_timeout"; then
        ((TESTS_PASSED++)) || true
    else
        log_warn "Grafana pod not found with any standard selectors"
        log_info "Checking Grafana instance status..."
        oc get grafana -n "$NAMESPACE" -o yaml 2>&1 | grep -A 10 "status:" || true
        log_info "Checking all pods in namespace..."
        oc get pods -n "$NAMESPACE" 2>&1 || true
        ((TESTS_WARNED++)) || true
    fi
    
    # Step 5: Verify Grafana instance (redundant check, but confirms it's still there)
    log_test "Step 5: Verifying Grafana instance..."
    if oc get grafana -n "$NAMESPACE" &>/dev/null; then
        log_success "Grafana instance exists"
        ((TESTS_PASSED++)) || true
    else
        log_error "Grafana instance not found"
        ((TESTS_FAILED++)) || true
        EXIT_CODE=1
    fi
    
    # Step 6: Verify Grafana DataSource
    log_test "Step 6: Verifying Grafana DataSource..."
    if oc get grafanadatasource prometheus-uwm -n "$NAMESPACE" &>/dev/null; then
        log_success "Grafana DataSource 'prometheus-uwm' exists"
        ((TESTS_PASSED++)) || true
        
        # Check if datasource is ready
        local ds_status=$(oc get grafanadatasource prometheus-uwm -n "$NAMESPACE" -o jsonpath='{.status.conditions[?(@.type=="Ready")].status}' 2>/dev/null || echo "")
        if [[ "$ds_status" == "True" ]]; then
            log_success "Grafana DataSource is ready"
            ((TESTS_PASSED++)) || true
        else
            log_warn "Grafana DataSource status: $ds_status (may still be initializing)"
            ((TESTS_WARNED++)) || true
        fi
    else
        log_error "Grafana DataSource 'prometheus-uwm' not found"
        ((TESTS_FAILED++)) || true
        EXIT_CODE=1
    fi
    
    # Step 7: Verify Grafana RBAC
    log_test "Step 7: Verifying Grafana RBAC..."
    if oc get clusterrolebinding grafana-prometheus -n "$NAMESPACE" &>/dev/null || \
       oc get clusterrolebinding grafana-prometheus 2>/dev/null | grep -q "grafana-prometheus"; then
        log_success "Grafana RBAC (ClusterRoleBinding) exists"
        ((TESTS_PASSED++)) || true
    else
        log_warn "Grafana RBAC not found (may be optional)"
        ((TESTS_WARNED++)) || true
    fi
}

# Test Grafana dashboards
test_grafana_dashboards() {
    log_test "Testing Grafana Dashboards"
    echo "━━━━━━━━━━━━━━━━━━━━━━━━━━━━━━━━━━━━━━━━━━"
    
    # Step 1: Verify dashboards are deployed
    log_test "Step 1: Verifying Grafana dashboards..."
    local dashboard_count=$(oc get grafanadashboard -n "$NAMESPACE" --no-headers 2>/dev/null | wc -l | tr -d ' ' || echo "0")
    
    if [[ "$dashboard_count" -gt 0 ]]; then
        log_success "Found $dashboard_count Grafana dashboard(s)"
        ((TESTS_PASSED++)) || true
        
        # List dashboards
        log_info "Deployed dashboards:"
        oc get grafanadashboard -n "$NAMESPACE" --no-headers 2>/dev/null | awk '{print "  - " $1}' || true
        
        # Check a few key dashboards (using actual metadata.name from YAML files)
        local key_dashboards=(
            "eip-monitoring-dashboard"
            "eip-distribution-heatmap"
            "cpic-health-status"
            "node-performance-utilization"
        )
        
        local found_key_dashboards=0
        for dashboard in "${key_dashboards[@]}"; do
            if oc get grafanadashboard "$dashboard" -n "$NAMESPACE" &>/dev/null; then
                ((found_key_dashboards++)) || true
            fi
        done
        
        if [[ $found_key_dashboards -gt 0 ]]; then
            log_success "Found $found_key_dashboards key dashboard(s)"
            ((TESTS_PASSED++)) || true
        else
            log_warn "Key dashboards not found (may use different names)"
            ((TESTS_WARNED++)) || true
        fi
    else
        log_error "No Grafana dashboards found"
        ((TESTS_FAILED++)) || true
        EXIT_CODE=1
    fi
    
    # Step 2: Verify dashboard status
    log_test "Step 2: Verifying dashboard status..."
    local ready_dashboards=0
    local total_dashboards=0
    
    while IFS= read -r dashboard_name; do
        if [[ -n "$dashboard_name" ]]; then
            ((total_dashboards++)) || true
            local dashboard_status=$(oc get grafanadashboard "$dashboard_name" -n "$NAMESPACE" -o jsonpath='{.status.conditions[?(@.type=="Ready")].status}' 2>/dev/null || echo "")
            if [[ "$dashboard_status" == "True" ]]; then
                ((ready_dashboards++)) || true
            fi
        fi
    done < <(oc get grafanadashboard -n "$NAMESPACE" --no-headers 2>/dev/null | awk '{print $1}' || true)
    
    if [[ $total_dashboards -gt 0 ]]; then
        log_info "Dashboard status: $ready_dashboards/$total_dashboards ready"
        if [[ $ready_dashboards -eq $total_dashboards ]]; then
            log_success "All dashboards are ready"
            ((TESTS_PASSED++)) || true
        elif [[ $ready_dashboards -gt 0 ]]; then
            log_warn "Some dashboards are still initializing ($ready_dashboards/$total_dashboards ready)"
            ((TESTS_WARNED++)) || true
        else
            log_warn "Dashboards are still initializing"
            ((TESTS_WARNED++)) || true
        fi
    fi
    
    # Step 3: Verify Grafana can access dashboards
    log_test "Step 3: Verifying Grafana can access dashboards..."
<<<<<<< HEAD
    # Try multiple approaches to find Grafana pod (in order of reliability)
    # Grafana Operator creates pods with name pattern: eip-monitoring-grafana-deployment-*
    local grafana_pod=$(oc get pods -n "$NAMESPACE" -o jsonpath='{.items[*].metadata.name}' 2>/dev/null | tr ' ' '\n' | grep -E "grafana.*deployment" | grep -v operator | head -1 || echo "")
    if [[ -z "$grafana_pod" ]]; then
        grafana_pod=$(oc get pods -n "$NAMESPACE" -l app.kubernetes.io/managed-by=grafana-operator -o jsonpath='{.items[0].metadata.name}' 2>/dev/null || echo "")
    fi
    if [[ -z "$grafana_pod" ]]; then
        grafana_pod=$(oc get pods -n "$NAMESPACE" -l app.kubernetes.io/name=grafana -o jsonpath='{.items[0].metadata.name}' 2>/dev/null || echo "")
    fi
    if [[ -z "$grafana_pod" ]]; then
        # Final fallback: find by name pattern (any grafana pod except operator)
        grafana_pod=$(oc get pods -n "$NAMESPACE" -o jsonpath='{.items[*].metadata.name}' 2>/dev/null | tr ' ' '\n' | grep -i grafana | grep -v operator | head -1 || echo "")
    fi
=======
    # Use common function to find Grafana pod (only running pods)
    local grafana_pod=$(find_grafana_pod "$NAMESPACE" "true")
>>>>>>> d508ccb3
    
    if [[ -n "$grafana_pod" ]]; then
        log_success "Grafana pod '$grafana_pod' is running"
        ((TESTS_PASSED++)) || true
        
        # Try to check Grafana API (if accessible)
        local grafana_ready=$(oc exec -n "$NAMESPACE" "$grafana_pod" -- wget -qO- http://localhost:3000/api/health 2>/dev/null | \
            python3 -c "import sys, json; data = json.load(sys.stdin); print(data.get('database', 'unknown'))" 2>/dev/null || echo "")
        
        if [[ "$grafana_ready" == "ok" ]]; then
            log_success "Grafana API is accessible"
            ((TESTS_PASSED++)) || true
        else
            log_warn "Grafana API may not be ready yet"
            ((TESTS_WARNED++)) || true
        fi
    else
        log_error "Grafana pod not found"
        ((TESTS_FAILED++)) || true
        EXIT_CODE=1
    fi
}

# Main test execution
main() {
    echo "━━━━━━━━━━━━━━━━━━━━━━━━━━━━━━━━━━━━━━━━━━"
    log_info "E2E Test for UWM Monitoring with Grafana Dashboards"
    log_info "Namespace: $NAMESPACE"
    log_info "UWM Namespace: $UWM_NAMESPACE"
    log_info "Cleanup: $CLEANUP"
    echo "━━━━━━━━━━━━━━━━━━━━━━━━━━━━━━━━━━━━━━━━━━"
    echo ""
    
    # Check prerequisites using shared function
    if ! check_prerequisites; then
        exit 1
    fi
    
    if ! command -v python3 &>/dev/null; then
        log_error "python3 command not found (required for JSON parsing)"
        exit 1
    fi
    
    # Run tests
    test_uwm_deployment
    echo ""
    test_grafana_deployment
    echo ""
    test_grafana_dashboards
    
    # Print summary
    echo ""
    echo "━━━━━━━━━━━━━━━━━━━━━━━━━━━━━━━━━━━━━━━━━━"
    log_info "E2E Test Summary"
    echo "━━━━━━━━━━━━━━━━━━━━━━━━━━━━━━━━━━━━━━━━━━"
    log_success "Tests passed: $TESTS_PASSED"
    if [[ $TESTS_FAILED -gt 0 ]]; then
        log_error "Tests failed: $TESTS_FAILED"
    fi
    if [[ $TESTS_WARNED -gt 0 ]]; then
        log_warn "Tests warned: $TESTS_WARNED"
    fi
    
    # Print access information
    if [[ $TESTS_FAILED -eq 0 ]]; then
        echo ""
        log_info "Access Information:"
        local grafana_route=$(oc get route -n "$NAMESPACE" -l app=grafana -o jsonpath='{.items[0].spec.host}' 2>/dev/null || echo "")
        if [[ -n "$grafana_route" ]]; then
            log_info "Grafana URL: https://$grafana_route"
        else
            log_info "Grafana Route: oc get route -n $NAMESPACE -l app=grafana"
        fi
        log_info "Grafana Dashboards: oc get grafanadashboard -n $NAMESPACE"
    fi
    
    exit $EXIT_CODE
}

# Run main function
main "$@"
<|MERGE_RESOLUTION|>--- conflicted
+++ resolved
@@ -35,12 +35,8 @@
         local project_root="$PROJECT_ROOT"
         
         log_info "Removing Grafana resources..."
-<<<<<<< HEAD
-        # Use deploy-grafana.sh --all for comprehensive cleanup (includes RBAC, operator, and CRDs)
-=======
         # Use deploy-grafana.sh --all for comprehensive cleanup (includes RBAC and operator)
         # Note: Grafana CRDs are cluster-wide and not deleted (they're managed by the operator)
->>>>>>> d508ccb3
         if [[ -f "${project_root}/scripts/deploy-grafana.sh" ]]; then
             "${project_root}/scripts/deploy-grafana.sh" --all --monitoring-type uwm -n "$NAMESPACE" 2>&1 | grep -v "^$" || true
         else
@@ -275,27 +271,6 @@
     
     # Step 4: Wait for Grafana instance pod
     log_test "Step 4: Waiting for Grafana instance pod..."
-<<<<<<< HEAD
-    # Grafana Operator creates a Deployment for the Grafana instance
-    # The deployment name is typically based on the instance name: eip-monitoring-grafana-deployment
-    # Try multiple approaches: deployment selector, common labels, then name pattern
-    local grafana_timeout=120  # 2 minutes for Grafana pod to start
-    
-    # First try: use deployment name pattern (most reliable for Grafana Operator)
-    log_info "Checking for Grafana deployment pods..."
-    local waited=0
-    local grafana_pod_found=false
-    while [[ $waited -lt $grafana_timeout ]]; do
-        # Check for pods from the Grafana deployment (deployment name pattern)
-        local grafana_pod=$(oc get pods -n "$NAMESPACE" -o jsonpath='{.items[*].metadata.name}' 2>/dev/null | tr ' ' '\n' | grep -E "grafana.*deployment" | grep -v operator | head -1 || echo "")
-        if [[ -n "$grafana_pod" ]]; then
-            local pod_phase=$(oc get pod "$grafana_pod" -n "$NAMESPACE" -o jsonpath='{.status.phase}' 2>/dev/null || echo "")
-            if [[ "$pod_phase" == "Running" ]]; then
-                grafana_pod_found=true
-                log_success "Found Grafana pod: $grafana_pod"
-                break
-            fi
-=======
     # Use common function to find Grafana pod (wait for running pod)
     local grafana_timeout=120  # 2 minutes for Grafana pod to start
     local grafana_pod=""
@@ -306,7 +281,6 @@
         if [[ -n "$grafana_pod" ]]; then
             log_success "Found Grafana pod: $grafana_pod"
             break
->>>>>>> d508ccb3
         fi
         sleep 5
         waited=$((waited + 5))
@@ -315,11 +289,7 @@
         fi
     done
     
-<<<<<<< HEAD
-    if [[ "$grafana_pod_found" == "true" ]]; then
-=======
     if [[ -n "$grafana_pod" ]]; then
->>>>>>> d508ccb3
         ((TESTS_PASSED++)) || true
     elif wait_for_pods "$NAMESPACE" "app.kubernetes.io/managed-by=grafana-operator" 1 "$grafana_timeout"; then
         ((TESTS_PASSED++)) || true
@@ -454,24 +424,8 @@
     
     # Step 3: Verify Grafana can access dashboards
     log_test "Step 3: Verifying Grafana can access dashboards..."
-<<<<<<< HEAD
-    # Try multiple approaches to find Grafana pod (in order of reliability)
-    # Grafana Operator creates pods with name pattern: eip-monitoring-grafana-deployment-*
-    local grafana_pod=$(oc get pods -n "$NAMESPACE" -o jsonpath='{.items[*].metadata.name}' 2>/dev/null | tr ' ' '\n' | grep -E "grafana.*deployment" | grep -v operator | head -1 || echo "")
-    if [[ -z "$grafana_pod" ]]; then
-        grafana_pod=$(oc get pods -n "$NAMESPACE" -l app.kubernetes.io/managed-by=grafana-operator -o jsonpath='{.items[0].metadata.name}' 2>/dev/null || echo "")
-    fi
-    if [[ -z "$grafana_pod" ]]; then
-        grafana_pod=$(oc get pods -n "$NAMESPACE" -l app.kubernetes.io/name=grafana -o jsonpath='{.items[0].metadata.name}' 2>/dev/null || echo "")
-    fi
-    if [[ -z "$grafana_pod" ]]; then
-        # Final fallback: find by name pattern (any grafana pod except operator)
-        grafana_pod=$(oc get pods -n "$NAMESPACE" -o jsonpath='{.items[*].metadata.name}' 2>/dev/null | tr ' ' '\n' | grep -i grafana | grep -v operator | head -1 || echo "")
-    fi
-=======
     # Use common function to find Grafana pod (only running pods)
     local grafana_pod=$(find_grafana_pod "$NAMESPACE" "true")
->>>>>>> d508ccb3
     
     if [[ -n "$grafana_pod" ]]; then
         log_success "Grafana pod '$grafana_pod' is running"
