--- conflicted
+++ resolved
@@ -15,34 +15,18 @@
 - **Merges**: From component branches (`eip-monitor`, `dev`, `monitoring`, `grafana`)
 - **Automation**: Auto-bumps version, creates pre-release tags
 - **Testing**: Integration tests run here
-- **Note**: Not for active development - only merges and integration testing
 
 ### `eip-monitor`
-<<<<<<< HEAD
-- **Purpose**: EIP monitoring tool development (src/ directory, k8s-manifests.yaml, deploy-eip.sh)
-- **Workflow**: Work directly on this branch
-- **Merges**: To `staging` when ready
-- **Scope**: Core application code, deployment manifests, build scripts
-=======
 - **Purpose**: EIP monitoring tool development
 - **Workflow**: Work directly on this branch
 - **Merges**: To `staging` when ready
 - **Scope**: `src/`, `k8s/deployment/k8s-manifests.yaml`, `scripts/deploy-eip.sh` (or `build-and-deploy.sh`)
->>>>>>> d508ccb3
 
 ### `dev`
 - **Purpose**: Cross-cutting development work and shared infrastructure
 - **Workflow**: Work directly on this branch
 - **Merges**: To `staging` when ready
 - **Scope**:
-<<<<<<< HEAD
-  - **E2E tests** (`tests/e2e/`) - Integration tests that span multiple components
-  - **Shared scripts** (`scripts/lib/common.sh`, test scripts) - Utilities used across components
-  - **CI/CD configuration** - GitHub Actions, workflows
-  - **Cross-component documentation** - Docs that cover multiple components
-  - **General tooling** - Scripts and utilities not specific to one component
-  - **Integration helpers** - Scripts that coordinate between components
-=======
   - **E2E Tests**: `tests/e2e/` - Tests that verify integration of multiple components
   - **Test Scripts**: `scripts/test/` - Test scripts that work across components (`test-deployment.sh`, `test-monitoring-deployment.sh`, `test-dashboard-queries.sh`)
   - **Shared Library**: `scripts/lib/common.sh` - Shared functions used by deploy and test scripts
@@ -51,27 +35,18 @@
   - **Cross-Component Docs**: Documentation covering multiple components
   - **Integration Scripts**: Scripts that coordinate between components (e.g., `merge-to-staging.sh`, `create-release.sh`, `bump-version.sh`)
   - **Component Scripts (for testing)**: Component-specific deploy scripts may exist here for integration testing, but primary development happens in component branches
->>>>>>> d508ccb3
 
 ### `monitoring`
 - **Purpose**: Monitoring infrastructure (COO/UWM) development
 - **Workflow**: Work directly on this branch
 - **Merges**: To `staging` when ready
-<<<<<<< HEAD
-- **Scope**: Monitoring manifests, ServiceMonitors, PrometheusRules, deploy-monitoring.sh
-=======
 - **Scope**: `k8s/monitoring/`, `scripts/deploy-monitoring.sh`
->>>>>>> d508ccb3
 
 ### `grafana`
 - **Purpose**: Grafana dashboards and visualization development
 - **Workflow**: Work directly on this branch
 - **Merges**: To `staging` when ready
-<<<<<<< HEAD
-- **Scope**: Grafana dashboards, datasources, deploy-grafana.sh
-=======
 - **Scope**: `k8s/grafana/`, `scripts/deploy-grafana.sh`
->>>>>>> d508ccb3
 
 ## Workflow
 
@@ -95,27 +70,6 @@
 2. Automated release tag creation
 3. Container images pushed to quay.io
 
-## What Goes Where?
-
-### Component Branches (Specific Work)
-- **`eip-monitor`**: `src/`, `k8s/deployment/k8s-manifests.yaml`, `scripts/build-and-deploy.sh`
-- **`monitoring`**: `k8s/monitoring/`, `scripts/deploy-monitoring.sh`
-- **`grafana`**: `k8s/grafana/`, `scripts/deploy-grafana.sh`
-
-### `dev` Branch (Cross-Cutting Work)
-- **E2E Tests**: `tests/e2e/` - Tests that verify integration of multiple components
-- **Shared Libraries**: `scripts/lib/common.sh` - Functions used by multiple deploy/test scripts
-- **Test Scripts**: `scripts/test/` - Test scripts that work across components
-- **CI/CD**: `.github/workflows/` - GitHub Actions workflows
-- **Cross-Component Docs**: Documentation covering multiple components
-- **Integration Scripts**: Scripts that coordinate between components (e.g., `merge-to-staging.sh`)
-
-### `staging` Branch (Integration Only)
-- **NOT for active development**
-- **Only merges** from component branches
-- **Integration testing** happens here
-- **Pre-release validation** before merging to `main`
-
 ## Feature Branches (Optional)
 
 For larger features or collaboration:
@@ -124,7 +78,6 @@
   - `feature/eip-monitor/new-metric`
   - `feature/monitoring/coo-improvements`
   - `feature/grafana/new-dashboard`
-  - `feature/dev/e2e-test-improvements`
 - Merge to respective component branch when complete
 
 ## Branch Protection
@@ -170,8 +123,4 @@
 3. **Review staging**: Check integration results before merging to main
 4. **Use clear commits**: Meaningful commit messages help with release notes
 5. **Don't develop in staging**: `staging` is for integration, not active development
-<<<<<<< HEAD
 6. **E2E tests in dev**: Integration tests belong in `dev` branch, not `staging`
-=======
-6. **E2E tests in dev**: Integration tests belong in `dev` branch, not `staging`
->>>>>>> d508ccb3
