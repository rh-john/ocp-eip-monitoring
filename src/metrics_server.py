#!/usr/bin/env python3
"""
EIP Metrics Server for Prometheus
Exposes OpenShift EIP and CPIC metrics in Prometheus format
"""

import json
import logging
import os
import subprocess
import sys
import threading
import time
from datetime import datetime
from typing import Dict, Optional

import prometheus_client
from flask import Flask, Response
from prometheus_client import Counter, Gauge, Info, generate_latest

# Configure logging
log_level = os.getenv('LOG_LEVEL', 'INFO').upper()
# Map string to logging level
log_level_map = {
    'DEBUG': logging.DEBUG,
    'INFO': logging.INFO,
    'WARNING': logging.WARNING,
    'ERROR': logging.ERROR,
    'CRITICAL': logging.CRITICAL
}
logging.basicConfig(
    level=log_level_map.get(log_level, logging.INFO),
    format='%(asctime)s - %(name)s - %(levelname)s - %(message)s'
)
logger = logging.getLogger(__name__)
logger.info(f"Logging level set to: {log_level}")

# Flask app
app = Flask(__name__)

# Core EIP metrics
eips_configured = Gauge('eips_configured_total', 'Total number of configured EIPs')
eips_assigned = Gauge('eips_assigned_total', 'Total number of assigned EIPs')
eips_unassigned = Gauge('eips_unassigned_total', 'Total number of unassigned EIPs')

# EIP utilization and capacity metrics
eip_utilization_percent = Gauge('eip_utilization_percent', 'Percentage of EIPs currently assigned')
eip_assignment_rate = Gauge('eip_assignment_rate_per_minute', 'Rate of EIP assignments per minute')
eip_unassignment_rate = Gauge('eip_unassignment_rate_per_minute', 'Rate of EIP unassignments per minute')

# CPIC status metrics
cpic_success = Gauge('cpic_success_total', 'Total number of successful CPIC resources')
cpic_pending = Gauge('cpic_pending_total', 'Total number of pending CPIC resources')
cpic_error = Gauge('cpic_error_total', 'Total number of error CPIC resources')

# CPIC performance metrics
cpic_transition_rate = Gauge('cpic_transitions_per_minute', 'Rate of CPIC status transitions per minute')
cpic_pending_duration = Gauge('cpic_pending_duration_seconds', 'Time CPIC resources spend in pending state', ['resource_name'])
cpic_error_duration = Gauge('cpic_error_duration_seconds', 'Time CPIC resources spend in error state', ['resource_name'])

# Per-node EIP metrics
node_cpic_success = Gauge('node_cpic_success_total', 'CPIC success count per node', ['node'])
node_cpic_pending = Gauge('node_cpic_pending_total', 'CPIC pending count per node', ['node'])
node_cpic_error = Gauge('node_cpic_error_total', 'CPIC error count per node', ['node'])
node_eip_assigned = Gauge('node_eip_assigned_total', 'EIP assigned count per node', ['node'])

# Node capacity and distribution metrics
node_eip_capacity = Gauge('node_eip_capacity_total', 'Maximum EIP capacity per node', ['node'])
node_eip_utilization = Gauge('node_eip_utilization_percent', 'EIP utilization percentage per node', ['node'])
node_available = Gauge('eip_nodes_available_total', 'Number of EIP-enabled nodes available')
node_with_errors = Gauge('eip_nodes_with_errors_total', 'Number of EIP-enabled nodes with CPIC errors')

# API performance metrics
api_response_time = Gauge('api_response_time_seconds', 'API response time for EIP operations', ['operation'])
api_call_success_rate = Gauge('api_success_rate_percent', 'Success rate of API calls', ['operation'])
api_calls_total = Counter('api_calls_total', 'Total number of API calls made', ['operation', 'status'])

# Distribution and fairness metrics
eip_distribution_stddev = Gauge('eip_distribution_stddev', 'Standard deviation of EIP distribution across nodes')
eip_distribution_gini = Gauge('eip_distribution_gini_coefficient', 'Gini coefficient of EIP distribution (0=perfect equality, 1=perfect inequality)')
eip_max_per_node = Gauge('eip_max_per_node', 'Maximum EIPs assigned to any single node')
eip_min_per_node = Gauge('eip_min_per_node', 'Minimum EIPs assigned to any single node')

# Historical trend metrics
eip_changes_last_hour = Gauge('eip_changes_last_hour', 'Number of EIP state changes in the last hour')
cpic_recoveries_last_hour = Gauge('cpic_recoveries_last_hour', 'Number of CPIC error recoveries in the last hour')

# Resource health indicators
cluster_eip_health_score = Gauge('cluster_eip_health_score', 'Overall EIP cluster health score (0-100)')
cluster_eip_stability_score = Gauge('cluster_eip_stability_score', 'EIP stability score based on change frequency')

# Monitoring system metrics
monitoring_info = Info('eip_monitoring', 'EIP monitoring information')
scrape_errors = Counter('eip_scrape_errors_total', 'Total number of scrape errors')
last_scrape_timestamp = Gauge('eip_last_scrape_timestamp_seconds', 'Unix timestamp of last successful scrape')
scrape_duration_seconds = Gauge('eip_scrape_duration_seconds', 'Time taken to complete metrics collection')

class EIPMetricsCollector:
    """Collects EIP and CPIC metrics from OpenShift"""
    
    def __init__(self):
        self.scrape_interval = int(os.getenv('SCRAPE_INTERVAL', '30'))
        self.eip_nodes = []
        self.last_update = None
        
        # Data caching for performance optimization
        self.data_cache = {}
        self.cache_ttl = 10  # 10 seconds cache TTL
        self.last_cache_time = 0
        
        # Historical tracking for trend analysis (with size limits)
        self.previous_eip_counts = {}
        self.previous_cpic_states = {}
        self.eip_changes_history = []
        self.cpic_recoveries_history = []
        
        # Performance tracking (limited to 50 items per operation)
        self.api_performance_history = {
            'eip_get': [],
            'cpic_get': [],
            'nodes_get': [],
            'bulk_get': []  # New optimized operation
        }
    
    def run_oc_command(self, cmd: list, operation: str = 'unknown') -> Optional[str]:
        """Run oc command and return output with comprehensive error handling and performance tracking"""
        start_time = time.time()
        try:
            logger.debug(f"Executing command: {' '.join(cmd)}")
            result = subprocess.run(
                cmd, 
                capture_output=True, 
                text=True, 
                timeout=30,
                check=True
            )
            output = result.stdout.strip()
            
            # Track successful API call
            execution_time = time.time() - start_time
            api_response_time.labels(operation=operation).set(execution_time)
            api_calls_total.labels(operation=operation, status='success').inc()
            
            # Update performance history (keep last 50 measurements for memory efficiency)
            if operation in self.api_performance_history:
                self.api_performance_history[operation].append(execution_time)
                if len(self.api_performance_history[operation]) > 50:
                    self.api_performance_history[operation].pop(0)
            
            logger.debug(f"Command succeeded in {execution_time:.2f}s, output length: {len(output)} characters")
            return output
            
        except subprocess.CalledProcessError as e:
            execution_time = time.time() - start_time
            api_calls_total.labels(operation=operation, status='error').inc()
            logger.error(f"OpenShift command failed: {' '.join(cmd)}")
            logger.error(f"Return code: {e.returncode}, execution time: {execution_time:.2f}s")
            logger.error(f"Stderr: {e.stderr}")
            if e.stdout:
                logger.debug(f"Stdout: {e.stdout}")
            return None
        except subprocess.TimeoutExpired:
            api_calls_total.labels(operation=operation, status='timeout').inc()
            logger.error(f"OpenShift command timed out after 30s: {' '.join(cmd)}")
            return None
        except Exception as e:
            api_calls_total.labels(operation=operation, status='exception').inc()
            logger.error(f"Unexpected error running command {' '.join(cmd)}: {e}")
            return None
    
    def get_cached_data(self, data_type: str):
        """Get cached data if still valid"""
        current_time = time.time()
        if current_time - self.last_cache_time < self.cache_ttl:
            return self.data_cache.get(data_type)
        return None
    
    def set_cached_data(self, data_type: str, data):
        """Cache data with timestamp"""
        self.data_cache[data_type] = data
        self.last_cache_time = time.time()
    
    def cleanup_old_data(self):
        """Clean up old historical data to prevent memory leaks"""
        current_time = time.time()
        
        # Keep only last hour of EIP changes
        self.eip_changes_history = [
            change for change in self.eip_changes_history 
            if current_time - change['timestamp'] < 3600
        ]
        
        # Keep only last hour of CPIC recoveries
        self.cpic_recoveries_history = [
            recovery for recovery in self.cpic_recoveries_history 
            if current_time - recovery['timestamp'] < 3600
        ]
        
        # Limit performance history to 50 items per operation
        for operation in self.api_performance_history:
            if len(self.api_performance_history[operation]) > 50:
                self.api_performance_history[operation] = \
                    self.api_performance_history[operation][-50:]
    
    def collect_all_data_optimized(self) -> tuple:
        """Optimized single-pass data collection - reduces API calls from 5+ to 2"""
        # Initialize with default empty values to ensure we always return valid data
        eip_data = {'items': []}
        cpic_data = {'items': []}
        
        logger.debug("collect_all_data_optimized: Starting data collection")
        
        try:
            # Get EIP nodes (cached if recent)
            cached_nodes = self.get_cached_data('eip_nodes')
            if cached_nodes is not None:
                self.eip_nodes = cached_nodes
                logger.debug("Using cached EIP nodes")
            else:
<<<<<<< HEAD
                # get_eip_nodes() always returns True now (even with empty nodes or command failures)
=======
                # Try to get nodes, but continue even if none found (valid state)
>>>>>>> 2c3e8a62
                self.get_eip_nodes()
                self.set_cached_data('eip_nodes', self.eip_nodes)
            
            # Ensure eip_nodes is always a list
            if self.eip_nodes is None:
                self.eip_nodes = []
            
            # Get all EIP and CPIC data in optimized calls
            # Continue even if no nodes found - EIP/CPIC resources might still exist
            eip_output = self.run_oc_command(['oc', 'get', 'eip', '-o', 'json'], operation='eip_get')
            if eip_output is None:
                # If command failed, try to continue with empty data (might be permissions or transient error)
                logger.warning("Failed to get EIP resources - command returned None, using empty items list")
                eip_data = {'items': []}
            elif not eip_output.strip():
                logger.info("No EIP resources found - using empty items list")
                eip_data = {'items': []}
            else:
                try:
                    eip_data = json.loads(eip_output)
                except json.JSONDecodeError as e:
                    logger.error(f"Failed to parse EIP JSON output: {e}")
                    logger.debug(f"EIP output: {eip_output[:200]}...")
                    # Continue with empty data rather than failing completely
                    logger.warning("Using empty items list due to JSON parse error")
                    eip_data = {'items': []}
                
            cpic_output = self.run_oc_command(['oc', 'get', 'cloudprivateipconfig', '-o', 'json'], operation='cpic_get')
            if cpic_output is None:
                # If command failed, try to continue with empty data (might be permissions or transient error)
                logger.warning("Failed to get CPIC resources - command returned None, using empty items list")
                cpic_data = {'items': []}
            elif not cpic_output.strip():
                logger.info("No CPIC resources found - using empty items list")
                cpic_data = {'items': []}
            else:
                try:
                    cpic_data = json.loads(cpic_output)
                except json.JSONDecodeError as e:
                    logger.error(f"Failed to parse CPIC JSON output: {e}")
                    logger.debug(f"CPIC output: {cpic_output[:200]}...")
                    # Continue with empty data rather than failing completely
                    logger.warning("Using empty items list due to JSON parse error")
                    cpic_data = {'items': []}
            
            # Ensure data structures have items field
            if 'items' not in eip_data:
                eip_data['items'] = []
            if 'items' not in cpic_data:
                cpic_data['items'] = []
            
            # Ensure eip_nodes is a list (never None)
            if not hasattr(self, 'eip_nodes') or self.eip_nodes is None:
                self.eip_nodes = []
            
            # Final validation before return - ensure we never return None
            if eip_data is None:
                logger.warning("eip_data was None, using empty dict")
                eip_data = {'items': []}
            if cpic_data is None:
                logger.warning("cpic_data was None, using empty dict")
                cpic_data = {'items': []}
            if self.eip_nodes is None:
                logger.warning("eip_nodes was None, using empty list")
                self.eip_nodes = []
            
            logger.debug(f"Returning data - eip_items={len(eip_data.get('items', []))}, cpic_items={len(cpic_data.get('items', []))}, nodes={len(self.eip_nodes)}")
            # Final safety check - ensure we never return None
            result = (eip_data, cpic_data, self.eip_nodes)
            if any(x is None for x in result):
                logger.error(f"CRITICAL: About to return None! eip_data={eip_data is not None}, cpic_data={cpic_data is not None}, eip_nodes={self.eip_nodes is not None}")
                # Replace any None values
                result = (
                    eip_data if eip_data is not None else {'items': []},
                    cpic_data if cpic_data is not None else {'items': []},
                    self.eip_nodes if self.eip_nodes is not None else []
                )
            logger.debug("collect_all_data_optimized: Successfully returning data")
            return result
            
        except Exception as e:
            logger.error(f"EXCEPTION in collect_all_data_optimized: {type(e).__name__}: {e}", exc_info=True)
            # Even on exception, return valid empty data structures to allow metrics collection to continue
            logger.warning("Returning empty data structures due to exception to allow metrics collection to continue")
            # Ensure eip_nodes exists
            if not hasattr(self, 'eip_nodes') or self.eip_nodes is None:
                self.eip_nodes = []
            result = ({'items': []}, {'items': []}, self.eip_nodes)
            logger.debug(f"collect_all_data_optimized: Returning fallback data after exception")
            return result
    
    # OpenShift EIP metrics collection
    
    def get_eip_nodes(self) -> bool:
        """Get list of EIP-enabled nodes with comprehensive validation"""
        output = self.run_oc_command([
            'oc', 'get', 'nodes', 
            '-l', 'k8s.ovn.org/egress-assignable', 
            '-o', 'name'
        ], operation='nodes_get')
        
        if output is None:
<<<<<<< HEAD
            # Command failed, but continue with empty nodes list (might be permissions or transient error)
            logger.warning("Failed to get EIP-enabled nodes - command failed, continuing with empty nodes list")
            self.eip_nodes = []
            node_available.set(0)
            return True  # Return True to allow metrics collection to continue
=======
            logger.error("Failed to get EIP-enabled nodes - command failed")
            self.eip_nodes = []
            # Update node availability metrics even when command fails
            node_available.set(0)
            return False
>>>>>>> 2c3e8a62
        
        if not output.strip():
            logger.warning("No EIP-enabled nodes found in cluster - this is a valid state")
            self.eip_nodes = []
<<<<<<< HEAD
            # Still return True - no nodes is a valid state, not an error
            node_available.set(0)
            return True
=======
            # Update node availability metrics
            node_available.set(0)
            return False
>>>>>>> 2c3e8a62
            
        self.eip_nodes = [node.replace('node/', '') for node in output.split('\n') if node.strip()]
        
        if len(self.eip_nodes) == 0:
<<<<<<< HEAD
            logger.warning("No valid EIP-enabled nodes found after parsing - this is a valid state")
            self.eip_nodes = []
            node_available.set(0)
            return True
=======
            logger.warning("No valid EIP-enabled nodes found after parsing")
            # Update node availability metrics
            node_available.set(0)
            return False
>>>>>>> 2c3e8a62
            
        logger.info(f"Found {len(self.eip_nodes)} EIP-enabled nodes: {self.eip_nodes}")
        
        # Update node availability metrics
        node_available.set(len(self.eip_nodes))
        
        return True
    
    def collect_global_metrics(self) -> bool:
        """Collect global EIP and CPIC metrics"""
        try:
            # Get EIP metrics
            eip_output = self.run_oc_command(['oc', 'get', 'eip', '-o', 'json'], operation='eip_get')
            if eip_output is None:
                logger.error("Failed to get EIP resources")
                return False
            
            if not eip_output.strip():
                logger.warning("Empty response when getting EIP resources")
                return False
                
            eip_data = json.loads(eip_output)
            
            if 'items' not in eip_data:
                logger.error("Invalid EIP data structure - missing 'items' field")
                return False
            
            configured_count = len(eip_data['items'])
            assigned_count = sum(1 for item in eip_data['items'] 
                               if len(item.get('status', {}).get('items', [])) > 0)
            unassigned_count = configured_count - assigned_count
            
            # Set basic EIP metrics
            eips_configured.set(configured_count)
            eips_assigned.set(assigned_count)
            eips_unassigned.set(unassigned_count)
            
            # Calculate utilization percentage
            if configured_count > 0:
                utilization = (assigned_count / configured_count) * 100
                eip_utilization_percent.set(utilization)
            else:
                eip_utilization_percent.set(0)
            
            # Track EIP changes for rate calculation
            current_time = time.time()
            if hasattr(self, 'previous_eip_assigned'):
                eip_change = abs(assigned_count - self.previous_eip_assigned)
                if eip_change > 0:
                    self.eip_changes_history.append({
                        'timestamp': current_time,
                        'change': eip_change
                    })
            
            self.previous_eip_assigned = assigned_count
            
            # Calculate assignment rate (changes per minute)
            hour_ago = current_time - 3600
            recent_changes = [change for change in self.eip_changes_history if change['timestamp'] > hour_ago]
            self.eip_changes_history = recent_changes  # Clean up old entries
            
            changes_last_hour = sum(change['change'] for change in recent_changes)
            eip_changes_last_hour.set(changes_last_hour)
            
            # Calculate rate per minute
            if len(recent_changes) > 0:
                time_span_minutes = (current_time - recent_changes[0]['timestamp']) / 60
                if time_span_minutes > 0:
                    rate_per_minute = changes_last_hour / time_span_minutes
                    eip_assignment_rate.set(rate_per_minute)
                else:
                    eip_assignment_rate.set(0)
            else:
                eip_assignment_rate.set(0)
            
            # Get CPIC metrics
            cpic_output = self.run_oc_command(['oc', 'get', 'cloudprivateipconfig', '-o', 'json'], operation='cpic_get')
            if cpic_output is None:
                logger.error("Failed to get CPIC resources")
                return False
            
            if not cpic_output.strip():
                logger.warning("Empty response when getting CPIC resources")
                return False
                
            cpic_data = json.loads(cpic_output)
            
            if 'items' not in cpic_data:
                logger.error("Invalid CPIC data structure - missing 'items' field")
                return False
            
            success_count = 0
            pending_count = 0
            error_count = 0
            recoveries_count = 0
            
            for item in cpic_data['items']:
                conditions = item.get('status', {}).get('conditions', [])
                resource_name = item.get('metadata', {}).get('name', 'unknown')
                
                # Get the latest condition (should be the last one in the list)
                if conditions:
                    latest_condition = conditions[-1]
                    reason = latest_condition.get('reason', '')
                    condition_time = latest_condition.get('lastTransitionTime', '')
                    
                    if reason == 'CloudResponseSuccess':
                        success_count += 1
                        # Check if this was a recovery from error
                        if len(conditions) > 1:
                            previous_condition = conditions[-2]
                            if previous_condition.get('reason') == 'CloudResponseError':
                                recoveries_count += 1
                                self.cpic_recoveries_history.append({
                                    'timestamp': current_time,
                                    'resource': resource_name
                                })
                    elif reason == 'CloudResponsePending':
                        pending_count += 1
                        # Track how long it's been pending
                        if condition_time:
                            try:
                                from datetime import datetime
                                transition_time = datetime.fromisoformat(condition_time.replace('Z', '+00:00'))
                                pending_duration = current_time - transition_time.timestamp()
                                cpic_pending_duration.labels(resource_name=resource_name).set(pending_duration)
                            except Exception as e:
                                logger.debug(f"Failed to parse condition time for {resource_name}: {e}")
                    elif reason == 'CloudResponseError':
                        error_count += 1
                        # Track how long it's been in error
                        if condition_time:
                            try:
                                from datetime import datetime
                                transition_time = datetime.fromisoformat(condition_time.replace('Z', '+00:00'))
                                error_duration = current_time - transition_time.timestamp()
                                cpic_error_duration.labels(resource_name=resource_name).set(error_duration)
                            except Exception as e:
                                logger.debug(f"Failed to parse condition time for {resource_name}: {e}")
            
            # Set CPIC metrics
            cpic_success.set(success_count)
            cpic_pending.set(pending_count)
            cpic_error.set(error_count)
            
            # Clean up old recovery history (keep last hour)
            hour_ago = current_time - 3600
            recent_recoveries = [r for r in self.cpic_recoveries_history if r['timestamp'] > hour_ago]
            self.cpic_recoveries_history = recent_recoveries
            cpic_recoveries_last_hour.set(len(recent_recoveries))
            
            logger.info(f"Global metrics - EIPs: {configured_count}C/{assigned_count}A/{unassigned_count}U, "
                       f"CPIC: {success_count}S/{pending_count}P/{error_count}E")
            
            return True
            
        except json.JSONDecodeError as e:
            logger.error(f"Failed to parse JSON output: {e}")
            return False
        except Exception as e:
            logger.error(f"Failed to collect global metrics: {e}")
            return False
    
    def collect_node_metrics(self) -> bool:
        """Collect per-node metrics"""
        try:
            # Get CPIC data for node filtering
            cpic_output = self.run_oc_command(['oc', 'get', 'cloudprivateipconfig', '-o', 'json'])
            if cpic_output is None:
                return False
                
            cpic_data = json.loads(cpic_output)
            
            # Get EIP data for node filtering
            eip_output = self.run_oc_command(['oc', 'get', 'eip', '-o', 'json'])
            if eip_output is None:
                return False
                
            eip_data = json.loads(eip_output)
            
            # Process each node
            for node in self.eip_nodes:
                # Count CPIC statuses for this node
                node_cpic_success_count = 0
                node_cpic_pending_count = 0
                node_cpic_error_count = 0
                
                for item in cpic_data['items']:
                    if item.get('spec', {}).get('node') == node:
                        conditions = item.get('status', {}).get('conditions', [])
                        # Get the latest condition (should be the last one in the list)
                        if conditions:
                            latest_condition = conditions[-1]
                            reason = latest_condition.get('reason', '')
                            if reason == 'CloudResponseSuccess':
                                node_cpic_success_count += 1
                            elif reason == 'CloudResponsePending':
                                node_cpic_pending_count += 1
                            elif reason == 'CloudResponseError':
                                node_cpic_error_count += 1
                
                # Count EIPs assigned to this node
                node_eip_count = 0
                for item in eip_data['items']:
                    status_items = item.get('status', {}).get('items', [])
                    node_eip_count += sum(1 for status_item in status_items 
                                        if status_item.get('node') == node)
                
                # Set OpenShift metrics
                node_cpic_success.labels(node=node).set(node_cpic_success_count)
                node_cpic_pending.labels(node=node).set(node_cpic_pending_count)
                node_cpic_error.labels(node=node).set(node_cpic_error_count)
                node_eip_assigned.labels(node=node).set(node_eip_count)
                
                logger.debug(f"Node {node} - CPIC: {node_cpic_success_count}S/"
                           f"{node_cpic_pending_count}P/{node_cpic_error_count}E, "
                           f"EIP: {node_eip_count}")
            
            return True
            
        except json.JSONDecodeError as e:
            logger.error(f"Failed to parse JSON output: {e}")
            return False
        except Exception as e:
            logger.error(f"Failed to collect node metrics: {e}")
            return False
    
    def calculate_distribution_metrics(self, node_eip_counts: dict):
        """Calculate EIP distribution fairness metrics"""
        if not node_eip_counts:
            return
            
        counts = list(node_eip_counts.values())
        n = len(counts)
        
        if n == 0:
            return
            
        # Basic distribution stats
        max_eips = max(counts)
        min_eips = min(counts)
        mean_eips = sum(counts) / n
        
        eip_max_per_node.set(max_eips)
        eip_min_per_node.set(min_eips)
        
        # Standard deviation
        if n > 1:
            variance = sum((x - mean_eips) ** 2 for x in counts) / (n - 1)
            std_dev = variance ** 0.5
            eip_distribution_stddev.set(std_dev)
        else:
            eip_distribution_stddev.set(0)
        
        # Gini coefficient for inequality measurement
        if sum(counts) > 0:
            sorted_counts = sorted(counts)
            cumulative_sum = 0
            gini_sum = 0
            
            for i, count in enumerate(sorted_counts):
                cumulative_sum += count
                gini_sum += (2 * (i + 1) - n - 1) * count
            
            total_sum = sum(counts)
            if total_sum > 0:
                gini = gini_sum / (n * total_sum)
                eip_distribution_gini.set(abs(gini))  # Ensure positive value
            else:
                eip_distribution_gini.set(0)
        else:
            eip_distribution_gini.set(0)
    
    def calculate_health_scores(self, total_eips: int, assigned_eips: int, 
                               cpic_success: int, cpic_error: int, cpic_pending: int):
        """Calculate overall cluster health scores"""
        
        # EIP Health Score (0-100)
        eip_score = 0
        if total_eips > 0:
            # Base score from assignment ratio
            assignment_ratio = assigned_eips / total_eips
            eip_score += assignment_ratio * 50  # Max 50 points for assignments
            
            # Penalty for unassigned EIPs
            unassigned_penalty = ((total_eips - assigned_eips) / total_eips) * 20
            eip_score -= unassigned_penalty
            
            # Bonus for high utilization
            if assignment_ratio > 0.8:
                eip_score += 20
            elif assignment_ratio > 0.6:
                eip_score += 10
            
            # Distribution fairness bonus
            if hasattr(self, 'last_gini_coefficient'):
                if self.last_gini_coefficient < 0.1:  # Very fair distribution
                    eip_score += 15
                elif self.last_gini_coefficient < 0.3:  # Reasonably fair
                    eip_score += 10
            
            eip_score = max(0, min(100, eip_score))  # Clamp to 0-100
        
        cluster_eip_health_score.set(eip_score)
        
        # Stability Score (based on change frequency)
        stability_score = 100
        if hasattr(self, 'eip_changes_history') and len(self.eip_changes_history) > 0:
            recent_changes = len(self.eip_changes_history)
            # Penalize frequent changes
            change_penalty = min(50, recent_changes * 2)
            stability_score -= change_penalty
        
        cluster_eip_stability_score.set(max(0, stability_score))
    
    def calculate_api_success_rates(self):
        """Calculate API call success rates"""
        try:
            # Get total counts for each operation from prometheus counter
            for operation in ['eip_get', 'cpic_get', 'nodes_get']:
                try:
                    # This is a simplified calculation - in production you'd want to track this more precisely
                    success_metric = api_calls_total.labels(operation=operation, status='success')
                    error_metric = api_calls_total.labels(operation=operation, status='error')
                    
                    # Calculate success rate percentage
                    total_calls = success_metric._value._value + error_metric._value._value
                    if total_calls > 0:
                        success_rate = (success_metric._value._value / total_calls) * 100
                        api_call_success_rate.labels(operation=operation).set(success_rate)
                    else:
                        api_call_success_rate.labels(operation=operation).set(100)  # No calls yet
                        
                except Exception as e:
                    logger.debug(f"Error calculating success rate for {operation}: {e}")
                    api_call_success_rate.labels(operation=operation).set(100)  # Default to 100%
                    
        except Exception as e:
            logger.error(f"Error calculating API success rates: {e}")
    
    def update_node_capacity_metrics(self, node_eip_counts: dict):
        """Update per-node capacity and utilization metrics"""
        for node in self.eip_nodes:
            current_eips = node_eip_counts.get(node, 0)
            
            # Estimate capacity (configurable via environment variable)
            # This is tricky to determine for ARO cluster as their is an undocumented limit on the number of EIPs per node.
            # The limit is dependent on security rules and is triggered because the eip is added to the loadbalancers backend pool.
            # There is a fix being worked on to remove this limitation, but for now we use a configurable default.
            # Set EIP_CAPACITY_PER_NODE environment variable to override the default (default: 75)
            try:
                estimated_capacity = int(os.getenv('EIP_CAPACITY_PER_NODE', '75'))
                if estimated_capacity <= 0:
                    logger.warning(f"Invalid EIP_CAPACITY_PER_NODE value: {estimated_capacity}, using default 75")
                    estimated_capacity = 75
            except (ValueError, TypeError) as e:
                logger.warning(f"Invalid EIP_CAPACITY_PER_NODE value, using default 75: {e}")
                estimated_capacity = 75
            node_eip_capacity.labels(node=node).set(estimated_capacity)
            
            # Calculate utilization percentage
            if estimated_capacity > 0:
                utilization_pct = (current_eips / estimated_capacity) * 100
                node_eip_utilization.labels(node=node).set(min(100, utilization_pct))
            else:
                node_eip_utilization.labels(node=node).set(0)
    
    def update_error_node_count(self, cpic_data: dict):
        """Count nodes with CPIC errors"""
        nodes_with_errors = set()
        
        for item in cpic_data.get('items', []):
            conditions = item.get('status', {}).get('conditions', [])
            if conditions:
                latest_condition = conditions[-1]
                if latest_condition.get('reason') == 'CloudResponseError':
                    node_name = item.get('spec', {}).get('node', '')
                    if node_name:
                        nodes_with_errors.add(node_name)
        
        node_with_errors.set(len(nodes_with_errors))
    
    def process_all_metrics_optimized(self, eip_data: dict, cpic_data: dict, eip_nodes: list):
        """Single-pass optimized processing of all metrics"""
        try:
            # Global EIP metrics
            configured_count = len(eip_data.get('items', []))
            assigned_count = sum(1 for item in eip_data.get('items', []) 
                               if len(item.get('status', {}).get('items', [])) > 0)
            unassigned_count = configured_count - assigned_count
            
            # Set basic EIP metrics
            eips_configured.set(configured_count)
            eips_assigned.set(assigned_count)
            eips_unassigned.set(unassigned_count)
            
            # Calculate utilization percentage
            if configured_count > 0:
                utilization = (assigned_count / configured_count) * 100
                eip_utilization_percent.set(utilization)
            else:
                eip_utilization_percent.set(0)
            
            # Process CPIC data in single pass
            success_count = 0
            pending_count = 0
            error_count = 0
            recoveries_count = 0
            current_time = time.time()
            
            # Node statistics for distribution analysis
            node_eip_counts = {}
            node_cpic_stats = {}
            
            # Initialize node stats
            for node in eip_nodes:
                node_eip_counts[node] = 0
                node_cpic_stats[node] = {'success': 0, 'pending': 0, 'error': 0}
            
            # Process CPIC items
            for item in cpic_data.get('items', []):
                conditions = item.get('status', {}).get('conditions', [])
                resource_name = item.get('metadata', {}).get('name', 'unknown')
                node_name = item.get('spec', {}).get('node', '')
                
                if conditions:
                    latest_condition = conditions[-1]
                    reason = latest_condition.get('reason', '')
                    condition_time = latest_condition.get('lastTransitionTime', '')
                    
                    if reason == 'CloudResponseSuccess':
                        success_count += 1
                        if node_name in node_cpic_stats:
                            node_cpic_stats[node_name]['success'] += 1
                        
                        # Check for recovery
                        if len(conditions) > 1:
                            previous_condition = conditions[-2]
                            if previous_condition.get('reason') == 'CloudResponseError':
                                recoveries_count += 1
                                self.cpic_recoveries_history.append({
                                    'timestamp': current_time,
                                    'resource': resource_name
                                })
                    elif reason == 'CloudResponsePending':
                        pending_count += 1
                        if node_name in node_cpic_stats:
                            node_cpic_stats[node_name]['pending'] += 1
                        
                        # Track pending duration
                        if condition_time:
                            try:
                                from datetime import datetime
                                transition_time = datetime.fromisoformat(condition_time.replace('Z', '+00:00'))
                                pending_duration = current_time - transition_time.timestamp()
                                cpic_pending_duration.labels(resource_name=resource_name).set(pending_duration)
                            except Exception as e:
                                logger.debug(f"Failed to parse condition time for {resource_name}: {e}")
                    elif reason == 'CloudResponseError':
                        error_count += 1
                        if node_name in node_cpic_stats:
                            node_cpic_stats[node_name]['error'] += 1
                        
                        # Track error duration
                        if condition_time:
                            try:
                                from datetime import datetime
                                transition_time = datetime.fromisoformat(condition_time.replace('Z', '+00:00'))
                                error_duration = current_time - transition_time.timestamp()
                                cpic_error_duration.labels(resource_name=resource_name).set(error_duration)
                            except Exception as e:
                                logger.debug(f"Failed to parse condition time for {resource_name}: {e}")
            
            # Set CPIC metrics
            cpic_success.set(success_count)
            cpic_pending.set(pending_count)
            cpic_error.set(error_count)
            
            # Process EIP data for node distribution
            for item in eip_data.get('items', []):
                status_items = item.get('status', {}).get('items', [])
                for status_item in status_items:
                    node = status_item.get('node')
                    if node in node_eip_counts:
                        node_eip_counts[node] += 1
            
            # Set per-node metrics
            for node in eip_nodes:
                node_eip_assigned.labels(node=node).set(node_eip_counts[node])
                node_cpic_success.labels(node=node).set(node_cpic_stats[node]['success'])
                node_cpic_pending.labels(node=node).set(node_cpic_stats[node]['pending'])
                node_cpic_error.labels(node=node).set(node_cpic_stats[node]['error'])
            
            # Calculate distribution metrics
            self.calculate_distribution_metrics(node_eip_counts)
            
            # Update node capacity metrics
            self.update_node_capacity_metrics(node_eip_counts)
            
            # Update error node count
            self.update_error_node_count(cpic_data)
            
            # Calculate health scores
            self.calculate_health_scores(configured_count, assigned_count, 
                                      success_count, error_count, pending_count)
            
            # Track EIP changes for rate calculation
            if hasattr(self, 'previous_eip_assigned'):
                eip_change = abs(assigned_count - self.previous_eip_assigned)
                if eip_change > 0:
                    self.eip_changes_history.append({
                        'timestamp': current_time,
                        'change': eip_change
                    })
            
            self.previous_eip_assigned = assigned_count
            
            # Calculate assignment rate (changes per minute)
            hour_ago = current_time - 3600
            recent_changes = [change for change in self.eip_changes_history if change['timestamp'] > hour_ago]
            self.eip_changes_history = recent_changes  # Clean up old entries
            
            changes_last_hour = sum(change['change'] for change in recent_changes)
            eip_changes_last_hour.set(changes_last_hour)
            
            # Calculate rate per minute
            if len(recent_changes) > 0:
                time_span_minutes = (current_time - recent_changes[0]['timestamp']) / 60
                if time_span_minutes > 0:
                    rate_per_minute = changes_last_hour / time_span_minutes
                    eip_assignment_rate.set(rate_per_minute)
                else:
                    eip_assignment_rate.set(0)
            else:
                eip_assignment_rate.set(0)
            
            # Clean up old recovery history
            recent_recoveries = [r for r in self.cpic_recoveries_history if r['timestamp'] > hour_ago]
            self.cpic_recoveries_history = recent_recoveries
            cpic_recoveries_last_hour.set(len(recent_recoveries))
            
            # Update node availability metrics
            node_available.set(len(eip_nodes))
            
            logger.info(f"Optimized processing - EIPs: {configured_count}C/{assigned_count}A/{unassigned_count}U, "
                       f"CPIC: {success_count}S/{pending_count}P/{error_count}E")
            
        except Exception as e:
            logger.error(f"Failed to process metrics in optimized mode: {e}")
            raise
    
    # OpenShift node metrics collection and processing
    
    def collect_metrics(self):
        """Optimized metrics collection function - reduced from 5+ to 2 API calls"""
        start_time = time.time()
        try:
            logger.info("Starting optimized metrics collection")
            
            # Clean up old data to prevent memory leaks
            self.cleanup_old_data()
            
            # Get all data in optimized single pass (2 API calls instead of 5+)
<<<<<<< HEAD
            try:
                eip_data, cpic_data, eip_nodes = self.collect_all_data_optimized()
            except Exception as e:
                logger.error(f"Exception calling collect_all_data_optimized: {type(e).__name__}: {e}", exc_info=True)
                # Use empty defaults
                eip_data = {'items': []}
                cpic_data = {'items': []}
                eip_nodes = getattr(self, 'eip_nodes', [])
=======
            eip_data, cpic_data, eip_nodes = self.collect_all_data_optimized()
            if eip_data is None or cpic_data is None:
                logger.error("Failed to collect optimized data - API calls failed")
>>>>>>> 2c3e8a62
                scrape_errors.inc()
            
            # Allow empty eip_nodes list (valid state when no EIP-enabled nodes exist)
            # This check should never fail now since collect_all_data_optimized always returns valid data
            if eip_data is None or cpic_data is None or eip_nodes is None:
                logger.error(f"CRITICAL: collect_all_data_optimized returned None! eip_data={eip_data is not None}, cpic_data={cpic_data is not None}, eip_nodes={eip_nodes is not None}")
                logger.error(f"Type check - eip_data type: {type(eip_data)}, cpic_data type: {type(cpic_data)}, eip_nodes type: {type(eip_nodes)}")
                # Use empty defaults as fallback
                eip_data = eip_data if eip_data is not None else {'items': []}
                cpic_data = cpic_data if cpic_data is not None else {'items': []}
                eip_nodes = eip_nodes if eip_nodes is not None else []
                logger.warning("Using fallback empty data structures to continue")
                scrape_errors.inc()
                # Continue instead of returning False - we have valid data now
            
            # eip_nodes can be empty list (valid state when no EIP-enabled nodes exist)
            if eip_nodes is None:
                eip_nodes = []
                self.eip_nodes = []
            
            # Process all metrics in single pass (works with empty node list)
            self.process_all_metrics_optimized(eip_data, cpic_data, eip_nodes)
            
            # Calculate API success rates
            self.calculate_api_success_rates()
            
            # Update monitoring info
            scrape_duration = time.time() - start_time
            monitoring_info.info({
                'version': '1.0.0',
                'nodes': ','.join(self.eip_nodes) if self.eip_nodes else 'none',
                'node_count': str(len(self.eip_nodes)),
                'metrics_count': '40+',
                'last_update': datetime.now().isoformat(),
                'scrape_duration': f"{scrape_duration:.2f}s",
                'optimization': 'enabled'
            })
            
            # Record metrics
            scrape_duration_seconds.set(scrape_duration)
            last_scrape_timestamp.set(time.time())
            self.last_update = datetime.now()
            
            logger.info(f"Optimized metrics collection completed in {scrape_duration:.2f}s")
            if len(self.eip_nodes) > 0:
                logger.info(f"Collected metrics for {len(self.eip_nodes)} nodes")
            else:
                logger.info("Collected metrics (no EIP-enabled nodes found in cluster)")
            
            return True
            
        except Exception as e:
            scrape_duration = time.time() - start_time
            scrape_duration_seconds.set(scrape_duration)
            logger.error(f"Optimized metrics collection failed after {scrape_duration:.2f}s: {e}", exc_info=True)
            scrape_errors.inc()
            # Set last_update even on failure so health check can pass
            # This allows the pod to become ready even if metrics collection has issues
            if not hasattr(self, 'last_update') or self.last_update is None:
                self.last_update = datetime.now()
                logger.warning("Set last_update on failure to allow health check to pass")
            return False

# Global collector instance
collector = EIPMetricsCollector()

def metrics_worker():
    """Background worker for collecting metrics"""
    logger.info(f"Starting metrics worker with {collector.scrape_interval}s interval")
    
    while True:
        try:
            result = collector.collect_metrics()
            if not result:
                logger.warning("Metrics collection returned False, but continuing anyway")
                # Ensure last_update is set even if collection failed
                if not hasattr(collector, 'last_update') or collector.last_update is None:
                    collector.last_update = datetime.now()
                    logger.info("Set last_update after failed collection to allow health check")
            time.sleep(collector.scrape_interval)
        except Exception as e:
            logger.error(f"Metrics worker error: {e}", exc_info=True)
            scrape_errors.inc()
            # Ensure last_update is set even on exception
            if not hasattr(collector, 'last_update') or collector.last_update is None:
                collector.last_update = datetime.now()
                logger.info("Set last_update after worker exception to allow health check")
            time.sleep(collector.scrape_interval)

@app.route('/metrics')
def metrics():
    """Prometheus metrics endpoint"""
    return Response(generate_latest(), mimetype='text/plain')

@app.route('/health')
def health():
    """Health check endpoint"""
    # During initial startup (before first metrics collection), return healthy
    # to allow readiness probe to pass
    last_update = getattr(collector, 'last_update', None)
    if last_update is None:
        return {'status': 'starting', 'message': 'Initializing metrics collection'}, 200
    
    # Check if metrics are being updated regularly
    try:
        time_since_update = (datetime.now() - last_update).total_seconds()
        if time_since_update < 300:  # Updated within last 5 minutes
            return {'status': 'healthy', 'last_update': last_update.isoformat()}, 200
        else:
            # Metrics collection has stopped - return unhealthy
            return {'status': 'unhealthy', 'message': f'Metrics not updated recently ({int(time_since_update)}s ago)'}, 503
    except Exception as e:
        # If there's any error checking the time, assume starting state
        logger.warning(f"Error checking health status: {e}")
        return {'status': 'starting', 'message': 'Initializing metrics collection'}, 200

@app.route('/')
def root():
    """Root endpoint with basic info"""
    return {
        'service': 'EIP Metrics Server',
        'version': '1.0.0',
        'endpoints': {
            'metrics': '/metrics',
            'health': '/health'
        },
        'last_update': collector.last_update.isoformat() if collector.last_update else None
    }

def main():
    """Main function"""
    logger.info("Starting EIP Metrics Server")
    
    # Initialize metrics with default values to ensure they're always present
    # This ensures metrics are available immediately, even before first collection
    eips_configured.set(0)
    eips_assigned.set(0)
    eips_unassigned.set(0)
    eip_utilization_percent.set(0)
    cpic_success.set(0)
    cpic_pending.set(0)
    cpic_error.set(0)
    node_available.set(0)
    node_with_errors.set(0)
    # Counters start at 0 by default, no need to initialize
    last_scrape_timestamp.set(0)
    scrape_duration_seconds.set(0)
    
    # Set initial monitoring info
    monitoring_info.info({
        'version': '1.0.0',
        'status': 'initializing',
        'node_count': '0'
    })
    
    logger.info("Metrics initialized with default values")
    
    # Start metrics collection in background
    metrics_thread = threading.Thread(target=metrics_worker, daemon=True)
    metrics_thread.start()
    
    # Trigger immediate metrics collection (non-blocking)
    # This ensures metrics are available as soon as possible
    def initial_collection():
        time.sleep(2)  # Give the server a moment to start
        logger.info("Performing initial metrics collection...")
        try:
            collector.collect_metrics()
            logger.info("Initial metrics collection completed")
        except Exception as e:
            logger.warning(f"Initial metrics collection failed (will retry): {e}")
    
    initial_thread = threading.Thread(target=initial_collection, daemon=True)
    initial_thread.start()
    
    # Start Flask server
    port = int(os.getenv('PORT', '8080'))
    app.run(host='0.0.0.0', port=port, debug=False)

if __name__ == '__main__':
    main()<|MERGE_RESOLUTION|>--- conflicted
+++ resolved
@@ -19,21 +19,11 @@
 from prometheus_client import Counter, Gauge, Info, generate_latest
 
 # Configure logging
-log_level = os.getenv('LOG_LEVEL', 'INFO').upper()
-# Map string to logging level
-log_level_map = {
-    'DEBUG': logging.DEBUG,
-    'INFO': logging.INFO,
-    'WARNING': logging.WARNING,
-    'ERROR': logging.ERROR,
-    'CRITICAL': logging.CRITICAL
-}
 logging.basicConfig(
-    level=log_level_map.get(log_level, logging.INFO),
+    level=logging.INFO,
     format='%(asctime)s - %(name)s - %(levelname)s - %(message)s'
 )
 logger = logging.getLogger(__name__)
-logger.info(f"Logging level set to: {log_level}")
 
 # Flask app
 app = Flask(__name__)
@@ -63,6 +53,8 @@
 node_cpic_pending = Gauge('node_cpic_pending_total', 'CPIC pending count per node', ['node'])
 node_cpic_error = Gauge('node_cpic_error_total', 'CPIC error count per node', ['node'])
 node_eip_assigned = Gauge('node_eip_assigned_total', 'EIP assigned count per node', ['node'])
+node_eip_primary = Gauge('node_eip_primary_total', 'Primary EIP count per node (first IP from each resource)', ['node'])
+node_eip_secondary = Gauge('node_eip_secondary_total', 'Secondary EIP count per node (remaining IPs)', ['node'])
 
 # Node capacity and distribution metrics
 node_eip_capacity = Gauge('node_eip_capacity_total', 'Maximum EIP capacity per node', ['node'])
@@ -88,6 +80,14 @@
 # Resource health indicators
 cluster_eip_health_score = Gauge('cluster_eip_health_score', 'Overall EIP cluster health score (0-100)')
 cluster_eip_stability_score = Gauge('cluster_eip_stability_score', 'EIP stability score based on change frequency')
+
+# Health status metrics
+malfunctioning_eip_objects_count = Gauge('malfunctioning_eip_objects_count', 'Number of EIP resources with EIP-CPIC mismatches')
+overcommitted_eip_objects_count = Gauge('overcommitted_eip_objects_count', 'Total overcommitted IPs (when configured > available nodes)')
+critical_eip_objects_count = Gauge('critical_eip_objects_count', 'Number of EIP resources with no working assignments')
+eip_cpic_mismatches_total = Gauge('eip_cpic_mismatches_total', 'Total count of all EIP-CPIC mismatches')
+eip_cpic_mismatches_node_mismatch = Gauge('eip_cpic_mismatches_node_mismatch', 'IPs with different node assignments in EIP vs CPIC')
+eip_cpic_mismatches_missing_in_eip = Gauge('eip_cpic_mismatches_missing_in_eip', 'IPs in CPIC but missing from EIP status.items')
 
 # Monitoring system metrics
 monitoring_info = Info('eip_monitoring', 'EIP monitoring information')
@@ -204,12 +204,6 @@
     
     def collect_all_data_optimized(self) -> tuple:
         """Optimized single-pass data collection - reduces API calls from 5+ to 2"""
-        # Initialize with default empty values to ensure we always return valid data
-        eip_data = {'items': []}
-        cpic_data = {'items': []}
-        
-        logger.debug("collect_all_data_optimized: Starting data collection")
-        
         try:
             # Get EIP nodes (cached if recent)
             cached_nodes = self.get_cached_data('eip_nodes')
@@ -217,101 +211,32 @@
                 self.eip_nodes = cached_nodes
                 logger.debug("Using cached EIP nodes")
             else:
-<<<<<<< HEAD
-                # get_eip_nodes() always returns True now (even with empty nodes or command failures)
-=======
                 # Try to get nodes, but continue even if none found (valid state)
->>>>>>> 2c3e8a62
                 self.get_eip_nodes()
                 self.set_cached_data('eip_nodes', self.eip_nodes)
-            
-            # Ensure eip_nodes is always a list
-            if self.eip_nodes is None:
-                self.eip_nodes = []
             
             # Get all EIP and CPIC data in optimized calls
             # Continue even if no nodes found - EIP/CPIC resources might still exist
             eip_output = self.run_oc_command(['oc', 'get', 'eip', '-o', 'json'], operation='eip_get')
             if eip_output is None:
-                # If command failed, try to continue with empty data (might be permissions or transient error)
-                logger.warning("Failed to get EIP resources - command returned None, using empty items list")
-                eip_data = {'items': []}
-            elif not eip_output.strip():
-                logger.info("No EIP resources found - using empty items list")
-                eip_data = {'items': []}
-            else:
-                try:
-                    eip_data = json.loads(eip_output)
-                except json.JSONDecodeError as e:
-                    logger.error(f"Failed to parse EIP JSON output: {e}")
-                    logger.debug(f"EIP output: {eip_output[:200]}...")
-                    # Continue with empty data rather than failing completely
-                    logger.warning("Using empty items list due to JSON parse error")
-                    eip_data = {'items': []}
+                return None, None, None
                 
             cpic_output = self.run_oc_command(['oc', 'get', 'cloudprivateipconfig', '-o', 'json'], operation='cpic_get')
             if cpic_output is None:
-                # If command failed, try to continue with empty data (might be permissions or transient error)
-                logger.warning("Failed to get CPIC resources - command returned None, using empty items list")
-                cpic_data = {'items': []}
-            elif not cpic_output.strip():
-                logger.info("No CPIC resources found - using empty items list")
-                cpic_data = {'items': []}
-            else:
-                try:
-                    cpic_data = json.loads(cpic_output)
-                except json.JSONDecodeError as e:
-                    logger.error(f"Failed to parse CPIC JSON output: {e}")
-                    logger.debug(f"CPIC output: {cpic_output[:200]}...")
-                    # Continue with empty data rather than failing completely
-                    logger.warning("Using empty items list due to JSON parse error")
-                    cpic_data = {'items': []}
-            
-            # Ensure data structures have items field
-            if 'items' not in eip_data:
-                eip_data['items'] = []
-            if 'items' not in cpic_data:
-                cpic_data['items'] = []
-            
-            # Ensure eip_nodes is a list (never None)
-            if not hasattr(self, 'eip_nodes') or self.eip_nodes is None:
-                self.eip_nodes = []
-            
-            # Final validation before return - ensure we never return None
-            if eip_data is None:
-                logger.warning("eip_data was None, using empty dict")
-                eip_data = {'items': []}
-            if cpic_data is None:
-                logger.warning("cpic_data was None, using empty dict")
-                cpic_data = {'items': []}
-            if self.eip_nodes is None:
-                logger.warning("eip_nodes was None, using empty list")
-                self.eip_nodes = []
-            
-            logger.debug(f"Returning data - eip_items={len(eip_data.get('items', []))}, cpic_items={len(cpic_data.get('items', []))}, nodes={len(self.eip_nodes)}")
-            # Final safety check - ensure we never return None
-            result = (eip_data, cpic_data, self.eip_nodes)
-            if any(x is None for x in result):
-                logger.error(f"CRITICAL: About to return None! eip_data={eip_data is not None}, cpic_data={cpic_data is not None}, eip_nodes={self.eip_nodes is not None}")
-                # Replace any None values
-                result = (
-                    eip_data if eip_data is not None else {'items': []},
-                    cpic_data if cpic_data is not None else {'items': []},
-                    self.eip_nodes if self.eip_nodes is not None else []
-                )
-            logger.debug("collect_all_data_optimized: Successfully returning data")
-            return result
-            
+                return None, None, None
+            
+            # Parse JSON once
+            eip_data = json.loads(eip_output)
+            cpic_data = json.loads(cpic_output)
+            
+            return eip_data, cpic_data, self.eip_nodes
+            
+        except json.JSONDecodeError as e:
+            logger.error(f"Failed to parse JSON output: {e}")
+            return None, None, None
         except Exception as e:
-            logger.error(f"EXCEPTION in collect_all_data_optimized: {type(e).__name__}: {e}", exc_info=True)
-            # Even on exception, return valid empty data structures to allow metrics collection to continue
-            logger.warning("Returning empty data structures due to exception to allow metrics collection to continue")
-            # Ensure eip_nodes exists
-            if not hasattr(self, 'eip_nodes') or self.eip_nodes is None:
-                self.eip_nodes = []
-            result = ({'items': []}, {'items': []}, self.eip_nodes)
-            logger.debug(f"collect_all_data_optimized: Returning fallback data after exception")
-            return result
+            logger.error(f"Failed to collect optimized data: {e}")
+            return None, None, None
     
     # OpenShift EIP metrics collection
     
@@ -324,47 +249,26 @@
         ], operation='nodes_get')
         
         if output is None:
-<<<<<<< HEAD
-            # Command failed, but continue with empty nodes list (might be permissions or transient error)
-            logger.warning("Failed to get EIP-enabled nodes - command failed, continuing with empty nodes list")
-            self.eip_nodes = []
-            node_available.set(0)
-            return True  # Return True to allow metrics collection to continue
-=======
             logger.error("Failed to get EIP-enabled nodes - command failed")
             self.eip_nodes = []
             # Update node availability metrics even when command fails
             node_available.set(0)
             return False
->>>>>>> 2c3e8a62
         
         if not output.strip():
-            logger.warning("No EIP-enabled nodes found in cluster - this is a valid state")
+            logger.warning("No EIP-enabled nodes found in cluster")
             self.eip_nodes = []
-<<<<<<< HEAD
-            # Still return True - no nodes is a valid state, not an error
-            node_available.set(0)
-            return True
-=======
             # Update node availability metrics
             node_available.set(0)
             return False
->>>>>>> 2c3e8a62
             
         self.eip_nodes = [node.replace('node/', '') for node in output.split('\n') if node.strip()]
         
         if len(self.eip_nodes) == 0:
-<<<<<<< HEAD
-            logger.warning("No valid EIP-enabled nodes found after parsing - this is a valid state")
-            self.eip_nodes = []
-            node_available.set(0)
-            return True
-=======
             logger.warning("No valid EIP-enabled nodes found after parsing")
             # Update node availability metrics
             node_available.set(0)
             return False
->>>>>>> 2c3e8a62
             
         logger.info(f"Found {len(self.eip_nodes)} EIP-enabled nodes: {self.eip_nodes}")
         
@@ -392,9 +296,21 @@
                 logger.error("Invalid EIP data structure - missing 'items' field")
                 return False
             
-            configured_count = len(eip_data['items'])
-            assigned_count = sum(1 for item in eip_data['items'] 
-                               if len(item.get('status', {}).get('items', [])) > 0)
+            # Count IP addresses, not resources
+            configured_count = 0
+            assigned_count = 0
+            
+            for item in eip_data['items']:
+                # Count configured IPs from spec.egressIPs[]
+                egress_ips = item.get('spec', {}).get('egressIPs', [])
+                configured_count += len(egress_ips)
+                
+                # Count assigned IPs from status.items[] where node exists and is not nil
+                status_items = item.get('status', {}).get('items', [])
+                for status_item in status_items:
+                    if status_item.get('node') is not None and status_item.get('node') != '':
+                        assigned_count += 1
+            
             unassigned_count = configured_count - assigned_count
             
             # Set basic EIP metrics
@@ -747,13 +663,203 @@
         
         node_with_errors.set(len(nodes_with_errors))
     
+    def detect_mismatches(self, eip_data: dict, cpic_data: dict, available_nodes: int) -> dict:
+        """
+        Detect mismatches between EIP and CPIC assignments.
+        Returns dict with mismatch counts and details.
+        """
+        mismatches = {
+            'total': 0,
+            'node_mismatch': 0,
+            'missing_in_eip': 0,
+            'missing_in_cpic': 0,
+            'mismatch_by_resource': {},  # resource_name -> set of IPs with mismatches
+            'mismatch_by_ip': {}  # ip -> mismatch_type
+        }
+        
+        # Build CPIC IP -> node mapping (priority: status.node > spec.node)
+        cpic_ip_to_node = {}
+        for item in cpic_data.get('items', []):
+            ip = item.get('metadata', {}).get('name', '')
+            if ip:
+                # Prefer status.node over spec.node
+                node = item.get('status', {}).get('node') or item.get('spec', {}).get('node', '')
+                if node:
+                    cpic_ip_to_node[ip] = node
+        
+        # Build EIP IP -> node mapping from status.items
+        eip_ip_to_node = {}
+        eip_ip_to_resource = {}
+        resource_assigned_counts = {}  # Track assigned IP count per resource
+        
+        for item in eip_data.get('items', []):
+            resource_name = f"{item.get('metadata', {}).get('namespace', '')}/{item.get('metadata', {}).get('name', '')}"
+            status_items = item.get('status', {}).get('items', [])
+            assigned_count = 0
+            
+            for status_item in status_items:
+                ip = status_item.get('egressIP') or status_item.get('ip', '')
+                node = status_item.get('node', '')
+                if ip and node:
+                    eip_ip_to_node[ip] = node
+                    eip_ip_to_resource[ip] = resource_name
+                    assigned_count += 1
+            
+            resource_assigned_counts[resource_name] = assigned_count
+        
+        # Build IP -> resource mapping from spec.egressIPs (for finding resource when IP is missing from status.items)
+        ip_to_resource_from_spec = {}
+        for item in eip_data.get('items', []):
+            resource_name = f"{item.get('metadata', {}).get('namespace', '')}/{item.get('metadata', {}).get('name', '')}"
+            egress_ips = item.get('spec', {}).get('egressIPs', [])
+            for ip in egress_ips:
+                ip_to_resource_from_spec[ip] = resource_name
+        
+        # Detect mismatches
+        for ip, cpic_node in cpic_ip_to_node.items():
+            eip_node = eip_ip_to_node.get(ip)
+            resource_name = eip_ip_to_resource.get(ip)
+            
+            # If not found in status.items, try to find resource from spec.egressIPs
+            if not resource_name:
+                resource_name = ip_to_resource_from_spec.get(ip, 'unknown')
+            
+            if eip_node:
+                if eip_node != cpic_node:
+                    # Node mismatch
+                    mismatches['total'] += 1
+                    mismatches['node_mismatch'] += 1
+                    mismatches['mismatch_by_ip'][ip] = 'node_mismatch'
+                    if resource_name not in mismatches['mismatch_by_resource']:
+                        mismatches['mismatch_by_resource'][resource_name] = set()
+                    mismatches['mismatch_by_resource'][resource_name].add(ip)
+            else:
+                # IP in CPIC but not in EIP status.items
+                # Check if resource is at capacity
+                if resource_name != 'unknown':
+                    assigned_count = resource_assigned_counts.get(resource_name, 0)
+                    if assigned_count < available_nodes:
+                        # Not at capacity, so this is a mismatch
+                        mismatches['total'] += 1
+                        mismatches['missing_in_eip'] += 1
+                        mismatches['mismatch_by_ip'][ip] = 'missing_in_eip'
+                        if resource_name not in mismatches['mismatch_by_resource']:
+                            mismatches['mismatch_by_resource'][resource_name] = set()
+                        mismatches['mismatch_by_resource'][resource_name].add(ip)
+        
+        # Check for IPs in EIP but not in CPIC
+        for ip, eip_node in eip_ip_to_node.items():
+            if ip not in cpic_ip_to_node:
+                mismatches['total'] += 1
+                mismatches['missing_in_cpic'] += 1
+                mismatches['mismatch_by_ip'][ip] = 'missing_in_cpic'
+                resource_name = eip_ip_to_resource.get(ip, 'unknown')
+                if resource_name not in mismatches['mismatch_by_resource']:
+                    mismatches['mismatch_by_resource'][resource_name] = set()
+                mismatches['mismatch_by_resource'][resource_name].add(ip)
+        
+        return mismatches
+    
+    def calculate_overcommitted(self, eip_data: dict, available_nodes: int) -> int:
+        """Calculate total overcommitted IPs across all EIP resources"""
+        overcommitted_ips = 0
+        
+        for item in eip_data.get('items', []):
+            egress_ips = item.get('spec', {}).get('egressIPs', [])
+            configured_count = len(egress_ips)
+            
+            if configured_count > available_nodes:
+                overcommitted_ips += (configured_count - available_nodes)
+        
+        return overcommitted_ips
+    
+    def detect_critical_eips(self, eip_data: dict, mismatches: dict) -> int:
+        """
+        Count EIP resources with no working assignments.
+        A resource is critical if:
+        1. status.items is empty or has no items with node assignments
+        2. All IPs in status.items have mismatches
+        """
+        critical_count = 0
+        
+        for item in eip_data.get('items', []):
+            resource_name = f"{item.get('metadata', {}).get('namespace', '')}/{item.get('metadata', {}).get('name', '')}"
+            status_items = item.get('status', {}).get('items', [])
+            
+            if not status_items:
+                # No assignments at all
+                critical_count += 1
+                continue
+            
+            # Check if all assigned IPs have mismatches
+            all_have_mismatches = True
+            has_any_assignment = False
+            
+            for status_item in status_items:
+                node = status_item.get('node', '')
+                ip = status_item.get('egressIP') or status_item.get('ip', '')
+                
+                if node:  # Has a node assignment
+                    has_any_assignment = True
+                    # Check if this IP has a mismatch
+                    if ip not in mismatches.get('mismatch_by_ip', {}):
+                        all_have_mismatches = False
+                        break
+            
+            if has_any_assignment and all_have_mismatches:
+                critical_count += 1
+            elif not has_any_assignment:
+                # No assignments with nodes
+                critical_count += 1
+        
+        return critical_count
+    
+    def calculate_primary_secondary_eips(self, eip_data: dict, eip_nodes: list) -> tuple:
+        """
+        Calculate primary and secondary EIPs per node.
+        Returns: (primary_by_node, secondary_by_node)
+        """
+        primary_by_node = {node: 0 for node in eip_nodes}
+        secondary_by_node = {node: 0 for node in eip_nodes}
+        
+        for item in eip_data.get('items', []):
+            status_items = item.get('status', {}).get('items', [])
+            
+            if not status_items:
+                continue
+            
+            # Primary EIP is the first item (status.items[0])
+            first_item = status_items[0]
+            primary_node = first_item.get('node', '')
+            if primary_node and primary_node in primary_by_node:
+                primary_by_node[primary_node] += 1
+            
+            # Secondary EIPs are all remaining items (status.items[1..n])
+            for status_item in status_items[1:]:
+                node = status_item.get('node', '')
+                if node and node in secondary_by_node:
+                    secondary_by_node[node] += 1
+        
+        return primary_by_node, secondary_by_node
+    
     def process_all_metrics_optimized(self, eip_data: dict, cpic_data: dict, eip_nodes: list):
         """Single-pass optimized processing of all metrics"""
         try:
-            # Global EIP metrics
-            configured_count = len(eip_data.get('items', []))
-            assigned_count = sum(1 for item in eip_data.get('items', []) 
-                               if len(item.get('status', {}).get('items', [])) > 0)
+            # Global EIP metrics - count IP addresses, not resources
+            configured_count = 0
+            assigned_count = 0
+            
+            for item in eip_data.get('items', []):
+                # Count configured IPs from spec.egressIPs[]
+                egress_ips = item.get('spec', {}).get('egressIPs', [])
+                configured_count += len(egress_ips)
+                
+                # Count assigned IPs from status.items[] where node exists and is not nil
+                status_items = item.get('status', {}).get('items', [])
+                for status_item in status_items:
+                    if status_item.get('node') is not None and status_item.get('node') != '':
+                        assigned_count += 1
+            
             unassigned_count = configured_count - assigned_count
             
             # Set basic EIP metrics
@@ -867,6 +973,33 @@
             # Update error node count
             self.update_error_node_count(cpic_data)
             
+            # Calculate mismatch detection, overcommitted, critical, and primary/secondary metrics
+            available_nodes = len(eip_nodes)
+            
+            # Detect mismatches
+            mismatches = self.detect_mismatches(eip_data, cpic_data, available_nodes)
+            eip_cpic_mismatches_total.set(mismatches['total'])
+            eip_cpic_mismatches_node_mismatch.set(mismatches['node_mismatch'])
+            eip_cpic_mismatches_missing_in_eip.set(mismatches['missing_in_eip'])
+            
+            # Count malfunctioning EIP objects (unique resources with mismatches)
+            malfunctioning_count = len(mismatches['mismatch_by_resource'])
+            malfunctioning_eip_objects_count.set(malfunctioning_count)
+            
+            # Calculate overcommitted IPs
+            overcommitted_ips = self.calculate_overcommitted(eip_data, available_nodes)
+            overcommitted_eip_objects_count.set(overcommitted_ips)
+            
+            # Detect critical EIP resources
+            critical_count = self.detect_critical_eips(eip_data, mismatches)
+            critical_eip_objects_count.set(critical_count)
+            
+            # Calculate primary and secondary EIPs per node
+            primary_by_node, secondary_by_node = self.calculate_primary_secondary_eips(eip_data, eip_nodes)
+            for node in eip_nodes:
+                node_eip_primary.labels(node=node).set(primary_by_node[node])
+                node_eip_secondary.labels(node=node).set(secondary_by_node[node])
+            
             # Calculate health scores
             self.calculate_health_scores(configured_count, assigned_count, 
                                       success_count, error_count, pending_count)
@@ -928,34 +1061,11 @@
             self.cleanup_old_data()
             
             # Get all data in optimized single pass (2 API calls instead of 5+)
-<<<<<<< HEAD
-            try:
-                eip_data, cpic_data, eip_nodes = self.collect_all_data_optimized()
-            except Exception as e:
-                logger.error(f"Exception calling collect_all_data_optimized: {type(e).__name__}: {e}", exc_info=True)
-                # Use empty defaults
-                eip_data = {'items': []}
-                cpic_data = {'items': []}
-                eip_nodes = getattr(self, 'eip_nodes', [])
-=======
             eip_data, cpic_data, eip_nodes = self.collect_all_data_optimized()
             if eip_data is None or cpic_data is None:
                 logger.error("Failed to collect optimized data - API calls failed")
->>>>>>> 2c3e8a62
                 scrape_errors.inc()
-            
-            # Allow empty eip_nodes list (valid state when no EIP-enabled nodes exist)
-            # This check should never fail now since collect_all_data_optimized always returns valid data
-            if eip_data is None or cpic_data is None or eip_nodes is None:
-                logger.error(f"CRITICAL: collect_all_data_optimized returned None! eip_data={eip_data is not None}, cpic_data={cpic_data is not None}, eip_nodes={eip_nodes is not None}")
-                logger.error(f"Type check - eip_data type: {type(eip_data)}, cpic_data type: {type(cpic_data)}, eip_nodes type: {type(eip_nodes)}")
-                # Use empty defaults as fallback
-                eip_data = eip_data if eip_data is not None else {'items': []}
-                cpic_data = cpic_data if cpic_data is not None else {'items': []}
-                eip_nodes = eip_nodes if eip_nodes is not None else []
-                logger.warning("Using fallback empty data structures to continue")
-                scrape_errors.inc()
-                # Continue instead of returning False - we have valid data now
+                return False
             
             # eip_nodes can be empty list (valid state when no EIP-enabled nodes exist)
             if eip_nodes is None:
@@ -974,7 +1084,7 @@
                 'version': '1.0.0',
                 'nodes': ','.join(self.eip_nodes) if self.eip_nodes else 'none',
                 'node_count': str(len(self.eip_nodes)),
-                'metrics_count': '40+',
+                'metrics_count': '50+',
                 'last_update': datetime.now().isoformat(),
                 'scrape_duration': f"{scrape_duration:.2f}s",
                 'optimization': 'enabled'
@@ -996,13 +1106,8 @@
         except Exception as e:
             scrape_duration = time.time() - start_time
             scrape_duration_seconds.set(scrape_duration)
-            logger.error(f"Optimized metrics collection failed after {scrape_duration:.2f}s: {e}", exc_info=True)
+            logger.error(f"Optimized metrics collection failed after {scrape_duration:.2f}s: {e}")
             scrape_errors.inc()
-            # Set last_update even on failure so health check can pass
-            # This allows the pod to become ready even if metrics collection has issues
-            if not hasattr(self, 'last_update') or self.last_update is None:
-                self.last_update = datetime.now()
-                logger.warning("Set last_update on failure to allow health check to pass")
             return False
 
 # Global collector instance
@@ -1014,21 +1119,11 @@
     
     while True:
         try:
-            result = collector.collect_metrics()
-            if not result:
-                logger.warning("Metrics collection returned False, but continuing anyway")
-                # Ensure last_update is set even if collection failed
-                if not hasattr(collector, 'last_update') or collector.last_update is None:
-                    collector.last_update = datetime.now()
-                    logger.info("Set last_update after failed collection to allow health check")
+            collector.collect_metrics()
             time.sleep(collector.scrape_interval)
         except Exception as e:
-            logger.error(f"Metrics worker error: {e}", exc_info=True)
+            logger.error(f"Metrics worker error: {e}")
             scrape_errors.inc()
-            # Ensure last_update is set even on exception
-            if not hasattr(collector, 'last_update') or collector.last_update is None:
-                collector.last_update = datetime.now()
-                logger.info("Set last_update after worker exception to allow health check")
             time.sleep(collector.scrape_interval)
 
 @app.route('/metrics')
@@ -1039,24 +1134,10 @@
 @app.route('/health')
 def health():
     """Health check endpoint"""
-    # During initial startup (before first metrics collection), return healthy
-    # to allow readiness probe to pass
-    last_update = getattr(collector, 'last_update', None)
-    if last_update is None:
-        return {'status': 'starting', 'message': 'Initializing metrics collection'}, 200
-    
-    # Check if metrics are being updated regularly
-    try:
-        time_since_update = (datetime.now() - last_update).total_seconds()
-        if time_since_update < 300:  # Updated within last 5 minutes
-            return {'status': 'healthy', 'last_update': last_update.isoformat()}, 200
-        else:
-            # Metrics collection has stopped - return unhealthy
-            return {'status': 'unhealthy', 'message': f'Metrics not updated recently ({int(time_since_update)}s ago)'}, 503
-    except Exception as e:
-        # If there's any error checking the time, assume starting state
-        logger.warning(f"Error checking health status: {e}")
-        return {'status': 'starting', 'message': 'Initializing metrics collection'}, 200
+    if collector.last_update and (datetime.now() - collector.last_update).total_seconds() < 300:
+        return {'status': 'healthy', 'last_update': collector.last_update.isoformat()}, 200
+    else:
+        return {'status': 'unhealthy', 'message': 'Metrics not updated recently'}, 503
 
 @app.route('/')
 def root():
